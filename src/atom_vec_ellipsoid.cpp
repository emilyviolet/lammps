--- conflicted
+++ resolved
@@ -500,9 +500,9 @@
     if (buf) {
       buf[m++] = ubuf(tag[i]).d;
       j = ellipsoid[i];
-      buf[m++] = bonus[j].shape[0];
-      buf[m++] = bonus[j].shape[1];
-      buf[m++] = bonus[j].shape[2];
+      buf[m++] = 2.0*bonus[j].shape[0];
+      buf[m++] = 2.0*bonus[j].shape[1];
+      buf[m++] = 2.0*bonus[j].shape[2];
       buf[m++] = bonus[j].quat[0];
       buf[m++] = bonus[j].quat[1];
       buf[m++] = bonus[j].quat[2];
@@ -519,18 +519,12 @@
 
 void AtomVecEllipsoid::write_data_bonus(FILE *fp, int n, double *buf, int /*flag*/)
 {
-<<<<<<< HEAD
   int i = 0;
   while (i < n) {
     fmt::print(fp,"{} {} {} {} {} {} {} {}\n",
 	       (tagint) ubuf(buf[i]).i,
 	       buf[i+1],buf[i+2],buf[i+3],buf[i+4],buf[i+5],buf[i+6],buf[i+7]);
     i += size_data_bonus;
-=======
-  for (int i = 0; i < n; i++) {
-    fmt::print(fp,"{} {} {} {} {} {} {} {}\n", ubuf(buf[i][0]).i,2*buf[i][1],
-               2*buf[i][2],2*buf[i][3],buf[i][4],buf[i][5],buf[i][6],buf[i][7]);
->>>>>>> 7e140399
   }
 }
 
