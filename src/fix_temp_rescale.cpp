// clang-format off
/* ----------------------------------------------------------------------
   LAMMPS - Large-scale Atomic/Molecular Massively Parallel Simulator
   https://www.lammps.org/, Sandia National Laboratories
   Steve Plimpton, sjplimp@sandia.gov

   Copyright (2003) Sandia Corporation.  Under the terms of Contract
   DE-AC04-94AL85000 with Sandia Corporation, the U.S. Government retains
   certain rights in this software.  This software is distributed under
   the GNU General Public License.

   See the README file in the top-level LAMMPS directory.
------------------------------------------------------------------------- */

#include "fix_temp_rescale.h"

#include "atom.h"
#include "comm.h"
#include "compute.h"
#include "error.h"
#include "force.h"
#include "group.h"
#include "input.h"
#include "modify.h"
#include "update.h"
#include "variable.h"

#include <cmath>
#include <cstring>

using namespace LAMMPS_NS;
using namespace FixConst;

enum{NOBIAS,BIAS};
enum{CONSTANT,EQUAL};

/* ---------------------------------------------------------------------- */

FixTempRescale::FixTempRescale(LAMMPS *lmp, int narg, char **arg) :
  Fix(lmp, narg, arg),
  tstr(nullptr), id_temp(nullptr), tflag(0)
{
<<<<<<< HEAD
  if (narg < 8) utils::missing_cmd_args(FLERR, "fix temp/rescale", error);

  nevery = utils::inumeric(FLERR,arg[3],false,lmp);
  if (nevery <= 0) error->all(FLERR, "Invalid fix temp/rescale argument: {}", nevery);
=======
  if (narg < 8)  utils::missing_cmd_args(FLERR, "fix temp/rescale", error);

  nevery = utils::inumeric(FLERR,arg[3],false,lmp);
  if (nevery <= 0) error->all(FLERR, "Invalid fix temp/rescale every argument: {}", nevery);
>>>>>>> 8d2fba91

  restart_global = 1;
  scalar_flag = 1;
  global_freq = nevery;
  extscalar = 1;
  ecouple_flag = 1;
  dynamic_group_allow = 1;

  tstr = nullptr;
  if (utils::strmatch(arg[4],"^v_")) {
    tstr = utils::strdup(arg[4]+2);
    tstyle = EQUAL;
  } else {
    t_start = utils::numeric(FLERR,arg[4],false,lmp);
    t_target = t_start;
    tstyle = CONSTANT;
  }

  t_stop = utils::numeric(FLERR,arg[5],false,lmp);
  t_window = utils::numeric(FLERR,arg[6],false,lmp);
  fraction = utils::numeric(FLERR,arg[7],false,lmp);

  if (t_stop < 0) error->all(FLERR, "Invalid fix temp/rescale Tstop argument: {}", t_stop);
  if (t_window < 0) error->all(FLERR, "Invalid fix temp/rescale window argument: {}", t_window);
  if (fraction <= 0) error->all(FLERR, "Invalid fix temp/rescale fraction argument: {}", fraction);

  // create a new compute temp
  // id = fix-ID + temp, compute group = fix group

  id_temp = utils::strdup(std::string(id) + "_temp");
  modify->add_compute(fmt::format("{} {} temp",id_temp,group->names[igroup]));
  tflag = 1;

  energy = 0.0;
}

/* ---------------------------------------------------------------------- */

FixTempRescale::~FixTempRescale()
{
  delete[] tstr;

  // delete temperature if fix created it

  if (tflag) modify->delete_compute(id_temp);
  delete[] id_temp;
}

/* ---------------------------------------------------------------------- */

int FixTempRescale::setmask()
{
  int mask = 0;
  mask |= END_OF_STEP;
  return mask;
}

/* ---------------------------------------------------------------------- */

void FixTempRescale::init()
{
  // check variable

  if (tstr) {
    tvar = input->variable->find(tstr);
    if (tvar < 0)
<<<<<<< HEAD
      error->all(FLERR,"Variable {} for fix temp/rescale does not exist", tstr);
=======
      error->all(FLERR,"Variable name {} for fix temp/rescale does not exist", tstr);
>>>>>>> 8d2fba91
    if (input->variable->equalstyle(tvar)) tstyle = EQUAL;
    else error->all(FLERR,"Variable {} for fix temp/rescale is invalid style", tstr);
  }

  temperature = modify->get_compute_by_id(id_temp);
  if (!temperature)
    error->all(FLERR,"Temperature ID {} for fix temp/rescale does not exist", id_temp);

  if (temperature->tempbias) which = BIAS;
  else which = NOBIAS;
}

/* ---------------------------------------------------------------------- */

void FixTempRescale::end_of_step()
{
  double t_current = temperature->compute_scalar();

  // there is nothing to do, if there are no degrees of freedom

  if (temperature->dof < 1) return;

  // protect against division by zero

  if (t_current == 0.0)
    error->all(FLERR,"Computed temperature for fix temp/rescale cannot be 0.0");

  double delta = update->ntimestep - update->beginstep;
  if (delta != 0.0) delta /= update->endstep - update->beginstep;

  // set current t_target
  // if variable temp, evaluate variable, wrap with clear/add

  if (tstyle == CONSTANT)
    t_target = t_start + delta * (t_stop-t_start);
  else {
    modify->clearstep_compute();
    t_target = input->variable->compute_equal(tvar);
    if (t_target < 0.0)
      error->one(FLERR, "Fix temp/rescale variable returned negative temperature");
    modify->addstep_compute(update->ntimestep + nevery);
  }

  // rescale velocity of appropriate atoms if outside window
  // for BIAS:
  //   temperature is current, so do not need to re-compute
  //   OK to not test returned v = 0, since factor is multiplied by v

  if (fabs(t_current-t_target) > t_window) {
    t_target = t_current - fraction*(t_current-t_target);
    double factor = sqrt(t_target/t_current);
    double efactor = 0.5 * force->boltz * temperature->dof;

    double **v = atom->v;
    int *mask = atom->mask;
    int nlocal = atom->nlocal;

    energy += (t_current-t_target) * efactor;

    if (which == NOBIAS) {
      for (int i = 0; i < nlocal; i++) {
        if (mask[i] & groupbit) {
          v[i][0] *= factor;
          v[i][1] *= factor;
          v[i][2] *= factor;
        }
      }
    } else {
      for (int i = 0; i < nlocal; i++) {
        if (mask[i] & groupbit) {
          temperature->remove_bias(i,v[i]);
          v[i][0] *= factor;
          v[i][1] *= factor;
          v[i][2] *= factor;
          temperature->restore_bias(i,v[i]);
        }
      }
    }
  }
}

/* ---------------------------------------------------------------------- */

int FixTempRescale::modify_param(int narg, char **arg)
{
  if (strcmp(arg[0],"temp") == 0) {
<<<<<<< HEAD
    if (narg < 2) utils::missing_cmd_args(FLERR, "fix_modify temp", error);
=======
    if (narg < 2)  utils::missing_cmd_args(FLERR, "fix_modify", error);
>>>>>>> 8d2fba91
    if (tflag) {
      modify->delete_compute(id_temp);
      tflag = 0;
    }
    delete[] id_temp;
    id_temp = utils::strdup(arg[1]);

<<<<<<< HEAD
    int icompute = modify->find_compute(id_temp);
    if (icompute < 0)
      error->all(FLERR,"Could not find fix_modify temperature ID {}", arg[1]);
    temperature = modify->compute[icompute];
=======
    temperature = modify->get_compute_by_id(id_temp);
    if (!temperature)
      error->all(FLERR,"Could not find fix_modify temperature compute {}", id_temp);
>>>>>>> 8d2fba91

    if (temperature->tempflag == 0)
      error->all(FLERR, "Fix_modify temperature compute {} does not compute temperature", id_temp);
    if (temperature->igroup != igroup && comm->me == 0)
      error->warning(FLERR, "Group for fix_modify temp != fix group: {} vs {}",
                     group->names[igroup], group->names[temperature->igroup]);
    return 2;
  }
  return 0;
}

/* ---------------------------------------------------------------------- */

void FixTempRescale::reset_target(double t_new)
{
  t_target = t_start = t_stop = t_new;
}

/* ---------------------------------------------------------------------- */

double FixTempRescale::compute_scalar()
{
  return energy;
}

/* ----------------------------------------------------------------------
   pack entire state of Fix into one write
------------------------------------------------------------------------- */

void FixTempRescale::write_restart(FILE *fp)
{
  int n = 0;
  double list[1];
  list[n++] = energy;

  if (comm->me == 0) {
    int size = n * sizeof(double);
    fwrite(&size,sizeof(int),1,fp);
    fwrite(list,sizeof(double),n,fp);
  }
}

/* ----------------------------------------------------------------------
   use state info from restart file to restart the Fix
------------------------------------------------------------------------- */

void FixTempRescale::restart(char *buf)
{
  int n = 0;
  auto list = (double *) buf;

  energy = list[n++];
}

/* ----------------------------------------------------------------------
   extract thermostat properties
------------------------------------------------------------------------- */

void *FixTempRescale::extract(const char *str, int &dim)
{
  if (strcmp(str,"t_target") == 0) {
    dim = 0;
    return &t_target;
  }
  return nullptr;
}<|MERGE_RESOLUTION|>--- conflicted
+++ resolved
@@ -40,17 +40,10 @@
   Fix(lmp, narg, arg),
   tstr(nullptr), id_temp(nullptr), tflag(0)
 {
-<<<<<<< HEAD
   if (narg < 8) utils::missing_cmd_args(FLERR, "fix temp/rescale", error);
-
-  nevery = utils::inumeric(FLERR,arg[3],false,lmp);
-  if (nevery <= 0) error->all(FLERR, "Invalid fix temp/rescale argument: {}", nevery);
-=======
-  if (narg < 8)  utils::missing_cmd_args(FLERR, "fix temp/rescale", error);
 
   nevery = utils::inumeric(FLERR,arg[3],false,lmp);
   if (nevery <= 0) error->all(FLERR, "Invalid fix temp/rescale every argument: {}", nevery);
->>>>>>> 8d2fba91
 
   restart_global = 1;
   scalar_flag = 1;
@@ -117,11 +110,7 @@
   if (tstr) {
     tvar = input->variable->find(tstr);
     if (tvar < 0)
-<<<<<<< HEAD
-      error->all(FLERR,"Variable {} for fix temp/rescale does not exist", tstr);
-=======
       error->all(FLERR,"Variable name {} for fix temp/rescale does not exist", tstr);
->>>>>>> 8d2fba91
     if (input->variable->equalstyle(tvar)) tstyle = EQUAL;
     else error->all(FLERR,"Variable {} for fix temp/rescale is invalid style", tstr);
   }
@@ -208,11 +197,7 @@
 int FixTempRescale::modify_param(int narg, char **arg)
 {
   if (strcmp(arg[0],"temp") == 0) {
-<<<<<<< HEAD
     if (narg < 2) utils::missing_cmd_args(FLERR, "fix_modify temp", error);
-=======
-    if (narg < 2)  utils::missing_cmd_args(FLERR, "fix_modify", error);
->>>>>>> 8d2fba91
     if (tflag) {
       modify->delete_compute(id_temp);
       tflag = 0;
@@ -220,16 +205,9 @@
     delete[] id_temp;
     id_temp = utils::strdup(arg[1]);
 
-<<<<<<< HEAD
-    int icompute = modify->find_compute(id_temp);
-    if (icompute < 0)
-      error->all(FLERR,"Could not find fix_modify temperature ID {}", arg[1]);
-    temperature = modify->compute[icompute];
-=======
     temperature = modify->get_compute_by_id(id_temp);
     if (!temperature)
       error->all(FLERR,"Could not find fix_modify temperature compute {}", id_temp);
->>>>>>> 8d2fba91
 
     if (temperature->tempflag == 0)
       error->all(FLERR, "Fix_modify temperature compute {} does not compute temperature", id_temp);
