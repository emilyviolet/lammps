--- conflicted
+++ resolved
@@ -66,12 +66,8 @@
   size_vector_variable = size_array_rows_variable = 0;
 
   tempflag = pressflag = peflag = 0;
-<<<<<<< HEAD
-  pressatomflag = peatomflag = vmolflag = 0;
-=======
-  pressatomflag = peatomflag = 0;
-  pressmoleculeflag = 0;
->>>>>>> 8d3c11d3
+  pressatomflag = peatomflag = pressmoleculeflag = 0;
+
   create_attribute = 0;
   tempbias = 0;
 
