/* ----------------------------------------------------------------------
   LAMMPS - Large-scale Atomic/Molecular Massively Parallel Simulator
   http://lammps.sandia.gov, Sandia National Laboratories
   Steve Plimpton, sjplimp@sandia.gov

   Copyright (2003) Sandia Corporation.  Under the terms of Contract
   DE-AC04-94AL85000 with Sandia Corporation, the U.S. Government retains
   certain rights in this software.  This software is distributed under
   the GNU General Public License.

   See the README file in the top-level LAMMPS directory.
------------------------------------------------------------------------- */

#include "special.h"
#include <mpi.h>
#include "atom.h"
#include "atom_vec.h"
#include "force.h"
#include "comm.h"
#include "modify.h"
#include "fix.h"
<<<<<<< HEAD
#include "accelerator_kokkos.h"
#include "atom_masks.h"
#include "memory.h"
#include "error.h"
=======
#include "accelerator_kokkos.h"  // IWYU pragma: export
#include "atom_masks.h"
#include "memory.h"
>>>>>>> 5e3fe197

using namespace LAMMPS_NS;

#define RVOUS 1   // 0 for irregular, 1 for all2all

/* ---------------------------------------------------------------------- */

Special::Special(LAMMPS *lmp) : Pointers(lmp)
{
  MPI_Comm_rank(world,&me);
  MPI_Comm_size(world,&nprocs);

  onetwo = onethree = onefour = NULL;
}

/* ---------------------------------------------------------------------- */

Special::~Special()
{
  memory->destroy(onetwo);
  memory->destroy(onethree);
  memory->destroy(onefour);
}

/* ----------------------------------------------------------------------
   create 1-2, 1-3, 1-4 lists of topology neighbors
   store in onetwo, onethree, onefour for each atom
   store 3 counters in nspecial[i]
------------------------------------------------------------------------- */

void Special::build()
{
  MPI_Barrier(world);
  double time1 = MPI_Wtime();

  if (me == 0 && screen) {
    const double * const special_lj   = force->special_lj;
    const double * const special_coul = force->special_coul;
    fprintf(screen,"Finding 1-2 1-3 1-4 neighbors ...\n"
                   "  special bond factors lj:   %-10g %-10g %-10g\n"
                   "  special bond factors coul: %-10g %-10g %-10g\n",
                   special_lj[1],special_lj[2],special_lj[3],
                   special_coul[1],special_coul[2],special_coul[3]);
  }

  // initialize nspecial counters to 0

  int **nspecial = atom->nspecial;
  int nlocal = atom->nlocal;

  for (int i = 0; i < nlocal; i++) {
    nspecial[i][0] = 0;
    nspecial[i][1] = 0;
    nspecial[i][2] = 0;
  }

  // setup atomIDs and procowner vectors in rendezvous decomposition

  atom_owners();

  // tally nspecial[i][0] = # of 1-2 neighbors of atom i
  // create onetwo[i] = list of 1-2 neighbors for atom i

  if (force->newton_bond) onetwo_build_newton();
  else onetwo_build_newton_off();

  // print max # of 1-2 neighbors

  if (me == 0) {
    if (screen) fprintf(screen,"  %d = max # of 1-2 neighbors\n",maxall);
    if (logfile) fprintf(logfile,"  %d = max # of 1-2 neighbors\n",maxall);
  }

  // done if special_bond weights for 1-3, 1-4 are set to 1.0

  if (force->special_lj[2] == 1.0 && force->special_coul[2] == 1.0 &&
      force->special_lj[3] == 1.0 && force->special_coul[3] == 1.0) {
    dedup();
    combine();
    fix_alteration();
    memory->destroy(procowner);
    memory->destroy(atomIDs);
    timer_output(time1);
    return;
  }

  // tally nspecial[i][1] = # of 1-3 neighbors of atom i
  // create onethree[i] = list of 1-3 neighbors for atom i

  onethree_build();

  // print max # of 1-3 neighbors

  if (me == 0) {
    if (screen) fprintf(screen,"  %d = max # of 1-3 neighbors\n",maxall);
    if (logfile) fprintf(logfile,"  %d = max # of 1-3 neighbors\n",maxall);
  }

  // done if special_bond weights for 1-4 are set to 1.0

  if (force->special_lj[3] == 1.0 && force->special_coul[3] == 1.0) {
    dedup();
    if (force->special_angle) angle_trim();
    combine();
    fix_alteration();
    memory->destroy(procowner);
    memory->destroy(atomIDs);
    timer_output(time1);
    return;
  }

  // tally nspecial[i][2] = # of 1-4 neighbors of atom i
  // create onefour[i] = list of 1-4 neighbors for atom i

  onefour_build();

  // print max # of 1-4 neighbors

  if (me == 0) {
    if (screen) fprintf(screen,"  %d = max # of 1-4 neighbors\n",maxall);
    if (logfile) fprintf(logfile,"  %d = max # of 1-4 neighbors\n",maxall);
  }

  // finish processing the onetwo, onethree, onefour lists
<<<<<<< HEAD

  dedup();
  if (force->special_angle) angle_trim();
  if (force->special_dihedral) dihedral_trim();
  combine();
  fix_alteration();
  memory->destroy(procowner);
  memory->destroy(atomIDs);

  timer_output(time1);
}

/* ----------------------------------------------------------------------
   setup atomIDs and procowner
------------------------------------------------------------------------- */

void Special::atom_owners()
{
  tagint *tag = atom->tag;
  int nlocal = atom->nlocal;

  int *proclist;
  memory->create(proclist,nlocal,"special:proclist");
  IDRvous *idbuf = (IDRvous *)
    memory->smalloc((bigint) nlocal*sizeof(IDRvous),"special:idbuf");

  // setup input buf for rendezvous comm
  // one datum for each owned atom: datum = owning proc, atomID
  // each proc assigned every 1/Pth atom

  for (int i = 0; i < nlocal; i++) {
    proclist[i] = tag[i] % nprocs;
    idbuf[i].me = me;
    idbuf[i].atomID = tag[i];
  }

  // perform rendezvous operation

  char *buf;
  comm->rendezvous(RVOUS,nlocal,(char *) idbuf,sizeof(IDRvous),0,proclist,
                   rendezvous_ids,0,buf,0,(void *) this);

  memory->destroy(proclist);
  memory->sfree(idbuf);
}

/* ----------------------------------------------------------------------
   onetwo build when newton_bond flag on
   uses rendezvous comm
------------------------------------------------------------------------- */

=======

  dedup();
  if (force->special_angle) angle_trim();
  if (force->special_dihedral) dihedral_trim();
  combine();
  fix_alteration();
  memory->destroy(procowner);
  memory->destroy(atomIDs);

  timer_output(time1);
}

/* ----------------------------------------------------------------------
   setup atomIDs and procowner
------------------------------------------------------------------------- */

void Special::atom_owners()
{
  tagint *tag = atom->tag;
  int nlocal = atom->nlocal;

  int *proclist;
  memory->create(proclist,nlocal,"special:proclist");
  IDRvous *idbuf = (IDRvous *)
    memory->smalloc((bigint) nlocal*sizeof(IDRvous),"special:idbuf");

  // setup input buf for rendezvous comm
  // one datum for each owned atom: datum = owning proc, atomID
  // each proc assigned every 1/Pth atom

  for (int i = 0; i < nlocal; i++) {
    proclist[i] = tag[i] % nprocs;
    idbuf[i].me = me;
    idbuf[i].atomID = tag[i];
  }

  // perform rendezvous operation

  char *buf;
  comm->rendezvous(RVOUS,nlocal,(char *) idbuf,sizeof(IDRvous),0,proclist,
                   rendezvous_ids,0,buf,0,(void *) this);

  memory->destroy(proclist);
  memory->sfree(idbuf);
}

/* ----------------------------------------------------------------------
   onetwo build when newton_bond flag on
   uses rendezvous comm
------------------------------------------------------------------------- */

>>>>>>> 5e3fe197
void Special::onetwo_build_newton()
{
  int i,j,m;

  tagint *tag = atom->tag;
  int *num_bond = atom->num_bond;
  tagint **bond_atom = atom->bond_atom;
  int **nspecial = atom->nspecial;
  int nlocal = atom->nlocal;

  // nsend = # of my datums to send

  int nsend = 0;
  for (i = 0; i < nlocal; i++) {
    for (j = 0; j < num_bond[i]; j++) {
      m = atom->map(bond_atom[i][j]);
      if (m < 0 || m >= nlocal) nsend++;
    }
  }

  int *proclist;
  memory->create(proclist,nsend,"special:proclist");
  PairRvous *inbuf = (PairRvous *)
    memory->smalloc((bigint) nsend*sizeof(PairRvous),"special:inbuf");

  // setup input buf to rendezvous comm
  // one datum for each unowned bond partner: bond partner ID, atomID
  // owning proc for each datum = bond partner ID % nprocs

  nsend = 0;
  for (i = 0; i < nlocal; i++) {
    for (j = 0; j < num_bond[i]; j++) {
      m = atom->map(bond_atom[i][j]);
      if (m >= 0 && m < nlocal) continue;
      proclist[nsend] = bond_atom[i][j] % nprocs;
      inbuf[nsend].atomID = bond_atom[i][j];
      inbuf[nsend].partnerID = tag[i];
      nsend++;
    }
  }

  // perform rendezvous operation

  char *buf;
  int nreturn = comm->rendezvous(RVOUS,nsend,(char *) inbuf,sizeof(PairRvous),
                                 0,proclist,
                                 rendezvous_pairs,0,buf,sizeof(PairRvous),
                                 (void *) this);
  PairRvous *outbuf = (PairRvous *) buf;

  memory->destroy(proclist);
  memory->sfree(inbuf);

  // set nspecial[0] and onetwo for all owned atoms
  // based on owned info plus rendezvous output info
  // output datums = pairs of atoms that are 1-2 neighbors

  for (i = 0; i < nlocal; i++) {
    for (j = 0; j < num_bond[i]; j++) {
      nspecial[i][0]++;
      m = atom->map(bond_atom[i][j]);
      if (m >= 0 && m < nlocal) nspecial[m][0]++;
    }
<<<<<<< HEAD
  }

  for (m = 0; m < nreturn; m++) {
    i = atom->map(outbuf[m].atomID);
    nspecial[i][0]++;
  }

  int max = 0;
  for (i = 0; i < nlocal; i++)
    max = MAX(max,nspecial[i][0]);

  MPI_Allreduce(&max,&maxall,1,MPI_INT,MPI_MAX,world);
  memory->create(onetwo,nlocal,maxall,"special:onetwo");

=======
  }

  for (m = 0; m < nreturn; m++) {
    i = atom->map(outbuf[m].atomID);
    nspecial[i][0]++;
  }

  int max = 0;
  for (i = 0; i < nlocal; i++)
    max = MAX(max,nspecial[i][0]);

  MPI_Allreduce(&max,&maxall,1,MPI_INT,MPI_MAX,world);
  memory->create(onetwo,nlocal,maxall,"special:onetwo");

>>>>>>> 5e3fe197
  for (i = 0; i < nlocal; i++) nspecial[i][0] = 0;

  for (i = 0; i < nlocal; i++) {
    for (j = 0; j < num_bond[i]; j++) {
      onetwo[i][nspecial[i][0]++] = bond_atom[i][j];
      m = atom->map(bond_atom[i][j]);
      if (m >= 0 && m < nlocal) onetwo[m][nspecial[m][0]++] = tag[i];
    }
  }

  for (m = 0; m < nreturn; m++) {
    i = atom->map(outbuf[m].atomID);
    onetwo[i][nspecial[i][0]++] = outbuf[m].partnerID;
  }

  memory->sfree(outbuf);
}

/* ----------------------------------------------------------------------
   onetwo build with newton_bond flag off
   no need for rendezvous comm
------------------------------------------------------------------------- */

void Special::onetwo_build_newton_off()
{
  int i,j;

  int *num_bond = atom->num_bond;
  tagint **bond_atom = atom->bond_atom;
  int **nspecial = atom->nspecial;
  int nlocal = atom->nlocal;

  int max = 0;
  for (i = 0; i < nlocal; i++)
    max = MAX(max,num_bond[i]);

  MPI_Allreduce(&max,&maxall,1,MPI_INT,MPI_MAX,world);
  memory->create(onetwo,nlocal,maxall,"special:onetwo");

  // nsend = # of my datums to send
  // include nlocal datums with owner of each atom

  for (i = 0; i < nlocal; i++) {
    nspecial[i][0] = num_bond[i];
    for (j = 0; j < num_bond[i]; j++)
      onetwo[i][j] = bond_atom[i][j];
  }
}

/* ----------------------------------------------------------------------
   onethree build
   uses rendezvous comm
------------------------------------------------------------------------- */
<<<<<<< HEAD

void Special::onethree_build()
{
  int i,j,k,m,proc;

  int **nspecial = atom->nspecial;
  int nlocal = atom->nlocal;

  // nsend = # of my datums to send

=======

void Special::onethree_build()
{
  int i,j,k,m,proc;

  int **nspecial = atom->nspecial;
  int nlocal = atom->nlocal;

  // nsend = # of my datums to send

>>>>>>> 5e3fe197
  int nsend = 0;
  for (i = 0; i < nlocal; i++) {
    for (j = 0; j < nspecial[i][0]; j++) {
      m = atom->map(onetwo[i][j]);
      if (m < 0 || m >= nlocal) nsend += nspecial[i][0]-1;
    }
  }

  int *proclist;
  memory->create(proclist,nsend,"special:proclist");
  PairRvous *inbuf = (PairRvous *)
    memory->smalloc((bigint) nsend*sizeof(PairRvous),"special:inbuf");

  // setup input buf to rendezvous comm
  // datums = pairs of onetwo partners where either is unknown
  //          these pairs are onethree neighbors
  //          datum = onetwo ID, onetwo ID
  // owning proc for each datum = onetwo ID % nprocs

  nsend = 0;
  for (i = 0; i < nlocal; i++) {
    for (j = 0; j < nspecial[i][0]; j++) {
      m = atom->map(onetwo[i][j]);
      if (m >= 0 && m < nlocal) continue;
      proc = onetwo[i][j] % nprocs;
      for (k = 0; k < nspecial[i][0]; k++) {
        if (j == k) continue;
        proclist[nsend] = proc;
        inbuf[nsend].atomID = onetwo[i][j];
        inbuf[nsend].partnerID = onetwo[i][k];
        nsend++;
      }
    }
  }

  // perform rendezvous operation

  char *buf;
  int nreturn = comm->rendezvous(RVOUS,nsend,(char *) inbuf,sizeof(PairRvous),
                                 0,proclist,
                                 rendezvous_pairs,0,buf,sizeof(PairRvous),
                                 (void *) this);
  PairRvous *outbuf = (PairRvous *) buf;

  memory->destroy(proclist);
  memory->sfree(inbuf);

  // set nspecial[1] and onethree for all owned atoms
  // based on owned info plus rendezvous output info
  // output datums = pairs of atoms that are 1-3 neighbors

  for (i = 0; i < nlocal; i++) {
    for (j = 0; j < nspecial[i][0]; j++) {
      m = atom->map(onetwo[i][j]);
      if (m >= 0 && m < nlocal) nspecial[m][1] += nspecial[i][0]-1;
    }
<<<<<<< HEAD
  }

  for (m = 0; m < nreturn; m++) {
    i = atom->map(outbuf[m].atomID);
    nspecial[i][1]++;
  }

=======
  }

  for (m = 0; m < nreturn; m++) {
    i = atom->map(outbuf[m].atomID);
    nspecial[i][1]++;
  }

>>>>>>> 5e3fe197
  int max = 0;
  for (i = 0; i < nlocal; i++)
    max = MAX(max,nspecial[i][1]);

  MPI_Allreduce(&max,&maxall,1,MPI_INT,MPI_MAX,world);
  memory->create(onethree,nlocal,maxall,"special:onethree");

  for (i = 0; i < nlocal; i++) nspecial[i][1] = 0;

  for (i = 0; i < nlocal; i++) {
    for (j = 0; j < nspecial[i][0]; j++) {
      m = atom->map(onetwo[i][j]);
      if (m < 0 || m >= nlocal) continue;
      for (k = 0; k < nspecial[i][0]; k++) {
        if (j == k) continue;
        onethree[m][nspecial[m][1]++] = onetwo[i][k];
      }
    }
  }

  for (m = 0; m < nreturn; m++) {
    i = atom->map(outbuf[m].atomID);
    onethree[i][nspecial[i][1]++] = outbuf[m].partnerID;
  }

  memory->sfree(outbuf);
}

/* ----------------------------------------------------------------------
   onefour build
   uses rendezvous comm
------------------------------------------------------------------------- */

void Special::onefour_build()
{
  int i,j,k,m,proc;

  int **nspecial = atom->nspecial;
  int nlocal = atom->nlocal;

  // nsend = # of my datums to send

  int nsend = 0;
  for (i = 0; i < nlocal; i++) {
    for (j = 0; j < nspecial[i][1]; j++) {
      m = atom->map(onethree[i][j]);
      if (m < 0 || m >= nlocal) nsend += nspecial[i][0];
    }
  }

  int *proclist;
  memory->create(proclist,nsend,"special:proclist");
  PairRvous *inbuf = (PairRvous *)
    memory->smalloc((bigint) nsend*sizeof(PairRvous),"special:inbuf");

  // setup input buf to rendezvous comm
  // datums = pairs of onethree and onetwo partners where onethree is unknown
  //          these pairs are onefour neighbors
  //          datum = onetwo ID, onetwo ID
  // owning proc for each datum = onethree ID % nprocs

  nsend = 0;
  for (i = 0; i < nlocal; i++) {
    for (j = 0; j < nspecial[i][1]; j++) {
      m = atom->map(onethree[i][j]);
      if (m >= 0 && m < nlocal) continue;
      proc = onethree[i][j] % nprocs;
      for (k = 0; k < nspecial[i][0]; k++) {
        proclist[nsend] = proc;
        inbuf[nsend].atomID = onethree[i][j];
        inbuf[nsend].partnerID = onetwo[i][k];
        nsend++;
      }
    }
  }

  // perform rendezvous operation
<<<<<<< HEAD

  char *buf;
  int nreturn = comm->rendezvous(RVOUS,nsend,(char *) inbuf,sizeof(PairRvous),
                                 0,proclist,
                                 rendezvous_pairs,0,buf,sizeof(PairRvous),
                                 (void *) this);
  PairRvous *outbuf = (PairRvous *) buf;

=======

  char *buf;
  int nreturn = comm->rendezvous(RVOUS,nsend,(char *) inbuf,sizeof(PairRvous),
                                 0,proclist,
                                 rendezvous_pairs,0,buf,sizeof(PairRvous),
                                 (void *) this);
  PairRvous *outbuf = (PairRvous *) buf;

>>>>>>> 5e3fe197
  memory->destroy(proclist);
  memory->sfree(inbuf);

  // set nspecial[2] and onefour for all owned atoms
  // based on owned info plus rendezvous output info
  // output datums = pairs of atoms that are 1-4 neighbors

  for (i = 0; i < nlocal; i++) {
    for (j = 0; j < nspecial[i][1]; j++) {
      m = atom->map(onethree[i][j]);
      if (m >= 0 && m < nlocal) nspecial[m][2] += nspecial[i][0];
    }
<<<<<<< HEAD
  }

  for (m = 0; m < nreturn; m++) {
    i = atom->map(outbuf[m].atomID);
    nspecial[i][2]++;
  }

=======
  }

  for (m = 0; m < nreturn; m++) {
    i = atom->map(outbuf[m].atomID);
    nspecial[i][2]++;
  }

>>>>>>> 5e3fe197
  int max = 0;
  for (i = 0; i < nlocal; i++)
    max = MAX(max,nspecial[i][2]);

  MPI_Allreduce(&max,&maxall,1,MPI_INT,MPI_MAX,world);
  memory->create(onefour,nlocal,maxall,"special:onefour");

  for (i = 0; i < nlocal; i++) nspecial[i][2] = 0;

  for (i = 0; i < nlocal; i++) {
    for (j = 0; j < nspecial[i][1]; j++) {
      m = atom->map(onethree[i][j]);
      if (m < 0 || m >= nlocal) continue;
      for (k = 0; k < nspecial[i][0]; k++) {
        onefour[m][nspecial[m][2]++] = onetwo[i][k];
      }
    }
  }

  for (m = 0; m < nreturn; m++) {
    i = atom->map(outbuf[m].atomID);
    onefour[i][nspecial[i][2]++] = outbuf[m].partnerID;
  }

  memory->sfree(outbuf);
}

/* ----------------------------------------------------------------------
   remove duplicates within each of onetwo, onethree, onefour individually
------------------------------------------------------------------------- */

void Special::dedup()
{
  int i,j;
  tagint m;

  // clear map so it can be used as scratch space

  atom->map_clear();

  // use map to cull duplicates
  // exclude original atom explicitly
  // adjust onetwo, onethree, onefour values to reflect removed duplicates
  // must unset map for each atom

  int **nspecial = atom->nspecial;
  tagint *tag = atom->tag;
  int nlocal = atom->nlocal;

  int unique;

  for (i = 0; i < nlocal; i++) {
    unique = 0;
    atom->map_one(tag[i],0);
    for (j = 0; j < nspecial[i][0]; j++) {
      m = onetwo[i][j];
      if (atom->map(m) < 0) {
        onetwo[i][unique++] = m;
        atom->map_one(m,0);
      }
    }
    nspecial[i][0] = unique;
    atom->map_one(tag[i],-1);
    for (j = 0; j < unique; j++) atom->map_one(onetwo[i][j],-1);
  }

  for (i = 0; i < nlocal; i++) {
    unique = 0;
    atom->map_one(tag[i],0);
    for (j = 0; j < nspecial[i][1]; j++) {
      m = onethree[i][j];
      if (atom->map(m) < 0) {
        onethree[i][unique++] = m;
        atom->map_one(m,0);
      }
    }
    nspecial[i][1] = unique;
    atom->map_one(tag[i],-1);
    for (j = 0; j < unique; j++) atom->map_one(onethree[i][j],-1);
  }

  for (i = 0; i < nlocal; i++) {
    unique = 0;
    atom->map_one(tag[i],0);
    for (j = 0; j < nspecial[i][2]; j++) {
      m = onefour[i][j];
      if (atom->map(m) < 0) {
        onefour[i][unique++] = m;
        atom->map_one(m,0);
      }
    }
    nspecial[i][2] = unique;
    atom->map_one(tag[i],-1);
    for (j = 0; j < unique; j++) atom->map_one(onefour[i][j],-1);
  }

  // re-create map

  atom->map_init(0);
  atom->nghost = 0;
  atom->map_set();
}

/* ----------------------------------------------------------------------
   concatenate onetwo, onethree, onefour into master atom->special list
   remove duplicates between 3 lists, leave dup in first list it appears in
   convert nspecial[0], nspecial[1], nspecial[2] into cumulative counters
------------------------------------------------------------------------- */

void Special::combine()
{
  int i,j;
  tagint m;

  int me;
  MPI_Comm_rank(world,&me);

  int **nspecial = atom->nspecial;
  tagint *tag = atom->tag;
  int nlocal = atom->nlocal;

  // ----------------------------------------------------
  // compute culled maxspecial = max # of special neighs of any atom
  // ----------------------------------------------------

  // clear map so it can be used as scratch space

  atom->map_clear();

  // unique = # of unique nspecial neighbors of one atom
  // cull duplicates using map to check for them
  // exclude original atom explicitly
  // must unset map for each atom

  int unique;
  int maxspecial = 0;

  for (i = 0; i < nlocal; i++) {
    unique = 0;
    atom->map_one(tag[i],0);

    for (j = 0; j < nspecial[i][0]; j++) {
      m = onetwo[i][j];
      if (atom->map(m) < 0) {
        unique++;
        atom->map_one(m,0);
      }
    }
    for (j = 0; j < nspecial[i][1]; j++) {
      m = onethree[i][j];
      if (atom->map(m) < 0) {
        unique++;
        atom->map_one(m,0);
      }
    }
    for (j = 0; j < nspecial[i][2]; j++) {
      m = onefour[i][j];
      if (atom->map(m) < 0) {
        unique++;
        atom->map_one(m,0);
      }
    }

    maxspecial = MAX(maxspecial,unique);

    atom->map_one(tag[i],-1);
    for (j = 0; j < nspecial[i][0]; j++) atom->map_one(onetwo[i][j],-1);
    for (j = 0; j < nspecial[i][1]; j++) atom->map_one(onethree[i][j],-1);
    for (j = 0; j < nspecial[i][2]; j++) atom->map_one(onefour[i][j],-1);
  }

  // if atom->maxspecial has been updated before, make certain
  // we do not reset it to a smaller value. Since atom->maxspecial
  // is initialized to 1, this ensures that it is larger than zero.

  maxspecial = MAX(atom->maxspecial,maxspecial);

  // compute global maxspecial
  // add in extra factor from special_bonds command
  // allocate correct special array with same nmax, new maxspecial
  // previously allocated one must be destroyed
  // must make AtomVec class update its ptr to special

  MPI_Allreduce(&maxspecial,&atom->maxspecial,1,MPI_INT,MPI_MAX,world);
  atom->maxspecial += force->special_extra;

  // add force->special_extra only once

  force->special_extra = 0;

  if (me == 0) {
    if (screen)
      fprintf(screen,"  %d = max # of special neighbors\n",atom->maxspecial);
    if (logfile)
      fprintf(logfile,"  %d = max # of special neighbors\n",atom->maxspecial);
  }

  if (lmp->kokkos) {
    AtomKokkos* atomKK = (AtomKokkos*) atom;
    atomKK->modified(Host,SPECIAL_MASK);
    atomKK->sync(Device,SPECIAL_MASK);
    MemoryKokkos* memoryKK = (MemoryKokkos*) memory;
    memoryKK->grow_kokkos(atomKK->k_special,atom->special,
                        atom->nmax,atom->maxspecial,"atom:special");
    atomKK->modified(Device,SPECIAL_MASK);
    atomKK->sync(Host,SPECIAL_MASK);
    atom->avec->grow_pointers();
  } else {
    memory->destroy(atom->special);
    memory->create(atom->special,atom->nmax,atom->maxspecial,"atom:special");
  }

  tagint **special = atom->special;

  // ----------------------------------------------------
  // fill special array with 1-2, 1-3, 1-4 neighs for each atom
  // ----------------------------------------------------

  // again use map to cull duplicates
  // exclude original atom explicitly
  // adjust nspecial[i] values to reflect removed duplicates
  // nspecial[i][1] and nspecial[i][2] now become cumulative counters

  for (i = 0; i < nlocal; i++) {
    unique = 0;
    atom->map_one(tag[i],0);

    for (j = 0; j < nspecial[i][0]; j++) {
      m = onetwo[i][j];
      if (atom->map(m) < 0) {
        special[i][unique++] = m;
        atom->map_one(m,0);
      }
    }
    nspecial[i][0] = unique;

    for (j = 0; j < nspecial[i][1]; j++) {
      m = onethree[i][j];
      if (atom->map(m) < 0) {
        special[i][unique++] = m;
        atom->map_one(m,0);
      }
    }
    nspecial[i][1] = unique;

    for (j = 0; j < nspecial[i][2]; j++) {
      m = onefour[i][j];
      if (atom->map(m) < 0) {
        special[i][unique++] = m;
        atom->map_one(m,0);
      }
    }
    nspecial[i][2] = unique;

    atom->map_one(tag[i],-1);
    for (j = 0; j < nspecial[i][2]; j++) atom->map_one(special[i][j],-1);
  }

  // re-create map

  atom->map_init(0);
  atom->nghost = 0;
  atom->map_set();
}

/* ----------------------------------------------------------------------
   trim list of 1-3 neighbors by checking defined angles
   delete a 1-3 neigh if they are not end atoms of a defined angle
     and if they are not 1,3 or 2,4 atoms of a defined dihedral
   uses rendezvous comm
------------------------------------------------------------------------- */

void Special::angle_trim()
{
  int i,j,k,m;;

  int *num_angle = atom->num_angle;
  int *num_dihedral = atom->num_dihedral;
  tagint **angle_atom1 = atom->angle_atom1;
  tagint **angle_atom2 = atom->angle_atom2;
  tagint **angle_atom3 = atom->angle_atom3;
  tagint **dihedral_atom1 = atom->dihedral_atom1;
  tagint **dihedral_atom2 = atom->dihedral_atom2;
  tagint **dihedral_atom3 = atom->dihedral_atom3;
  tagint **dihedral_atom4 = atom->dihedral_atom4;
  int **nspecial = atom->nspecial;
  tagint *tag = atom->tag;
  int nlocal = atom->nlocal;

  // stats on old 1-3 neighbor counts

  double onethreecount = 0.0;
  for (i = 0; i < nlocal; i++) onethreecount += nspecial[i][1];
  double allcount;
  MPI_Allreduce(&onethreecount,&allcount,1,MPI_DOUBLE,MPI_SUM,world);

  if (me == 0) {
    if (screen)
      fprintf(screen,
              "  %g = # of 1-3 neighbors before angle trim\n",allcount);
    if (logfile)
      fprintf(logfile,
              "  %g = # of 1-3 neighbors before angle trim\n",allcount);
  }

  // if angles or dihedrals are defined
  // rendezvous angle 1-3 and dihedral 1-3,2-4 pairs

  if ((num_angle && atom->nangles) || (num_dihedral && atom->ndihedrals)) {

    // nsend = # of my datums to send
    // latter is only for angles or dihedrlas where I own atom2 (newton bond off)

    int nsend = 0;
    for (i = 0; i < nlocal; i++) {
      if (num_angle) {
        for (j = 0; j < num_angle[i]; j++) {
          if (tag[i] != angle_atom2[i][j]) continue;
          m = atom->map(angle_atom1[i][j]);
          if (m < 0 || m >= nlocal) nsend++;
          m = atom->map(angle_atom3[i][j]);
          if (m < 0 || m >= nlocal) nsend++;
        }
      }

      if (num_dihedral) {
        for (j = 0; j < num_dihedral[i]; j++) {
          if (tag[i] != dihedral_atom2[i][j]) continue;
          m = atom->map(dihedral_atom1[i][j]);
          if (m < 0 || m >= nlocal) nsend++;
          m = atom->map(dihedral_atom3[i][j]);
          if (m < 0 || m >= nlocal) nsend++;
          m = atom->map(dihedral_atom4[i][j]);
          if (m < 0 || m >= nlocal) nsend++;
        }
      }
    }

    int *proclist;
    memory->create(proclist,nsend,"special:proclist");
    PairRvous *inbuf = (PairRvous *)
      memory->smalloc((bigint) nsend*sizeof(PairRvous),"special:inbuf");

    // setup input buf to rendezvous comm
    // datums = pairs of onetwo partners where either is unknown
    //          these pairs are onethree neighbors
    //          datum = onetwo ID, onetwo ID
    // owning proc for each datum = onetwo ID % nprocs

    nsend = 0;
    for (i = 0; i < nlocal; i++) {
      if (num_angle) {
        for (j = 0; j < num_angle[i]; j++) {
          if (tag[i] != angle_atom2[i][j]) continue;

          m = atom->map(angle_atom1[i][j]);
          if (m < 0 || m >= nlocal) {
            proclist[nsend] = angle_atom1[i][j] % nprocs;
            inbuf[nsend].atomID = angle_atom1[i][j];
            inbuf[nsend].partnerID = angle_atom3[i][j];
            nsend++;
          }

          m = atom->map(angle_atom3[i][j]);
          if (m < 0 || m >= nlocal) {
            proclist[nsend] = angle_atom3[i][j] % nprocs;
            inbuf[nsend].atomID = angle_atom3[i][j];
            inbuf[nsend].partnerID = angle_atom1[i][j];
            nsend++;
          }
        }
      }

      if (num_dihedral) {
        for (j = 0; j < num_dihedral[i]; j++) {
          if (tag[i] != dihedral_atom2[i][j]) continue;

          m = atom->map(dihedral_atom1[i][j]);
          if (m < 0 || m >= nlocal) {
            proclist[nsend] = dihedral_atom1[i][j] % nprocs;
            inbuf[nsend].atomID = dihedral_atom1[i][j];
            inbuf[nsend].partnerID = dihedral_atom3[i][j];
            nsend++;
          }

          m = atom->map(dihedral_atom3[i][j]);
          if (m < 0 || m >= nlocal) {
            proclist[nsend] = dihedral_atom3[i][j] % nprocs;
            inbuf[nsend].atomID = dihedral_atom3[i][j];
            inbuf[nsend].partnerID = dihedral_atom1[i][j];
            nsend++;
          }

          m = atom->map(dihedral_atom4[i][j]);
          if (m < 0 || m >= nlocal) {
            proclist[nsend] = dihedral_atom4[i][j] % nprocs;
            inbuf[nsend].atomID = dihedral_atom4[i][j];
            inbuf[nsend].partnerID = dihedral_atom2[i][j];
            nsend++;
          }
        }
      }
    }

    // perform rendezvous operation

    char *buf;
    int nreturn = comm->rendezvous(RVOUS,nsend,(char *) inbuf,sizeof(PairRvous),
                                   0,proclist,
                                   rendezvous_pairs,0,buf,sizeof(PairRvous),
                                   (void *) this);
    PairRvous *outbuf = (PairRvous *) buf;

    memory->destroy(proclist);
    memory->sfree(inbuf);
<<<<<<< HEAD

    // flag all onethree atoms to keep

    int max = 0;
    for (i = 0; i < nlocal; i++)
      max = MAX(max,nspecial[i][1]);
    MPI_Allreduce(&max,&maxall,1,MPI_INT,MPI_MAX,world);

    int **flag;
    memory->create(flag,nlocal,maxall,"special:flag");

    for (i = 0; i < nlocal; i++)
      for (j = 0; j < nspecial[i][1]; j++)
        flag[i][j] = 0;

    // reset nspecial[1] and onethree for all owned atoms based on output info
    // based on owned info plus rendezvous output info
    // output datums = pairs of atoms that are 1-3 neighbors

=======

    // flag all onethree atoms to keep

    int max = 0;
    for (i = 0; i < nlocal; i++)
      max = MAX(max,nspecial[i][1]);
    MPI_Allreduce(&max,&maxall,1,MPI_INT,MPI_MAX,world);

    int **flag;
    memory->create(flag,nlocal,maxall,"special:flag");

    for (i = 0; i < nlocal; i++)
      for (j = 0; j < nspecial[i][1]; j++)
        flag[i][j] = 0;

    // reset nspecial[1] and onethree for all owned atoms based on output info
    // based on owned info plus rendezvous output info
    // output datums = pairs of atoms that are 1-3 neighbors

>>>>>>> 5e3fe197
    for (i = 0; i < nlocal; i++) {
      if (num_angle) {
        for (j = 0; j < num_angle[i]; j++) {
          if (tag[i] != angle_atom2[i][j]) continue;

          m = atom->map(angle_atom1[i][j]);
          if (m >= 0 && m < nlocal) {
            for (k = 0; k < nspecial[m][1]; k++)
              if (onethree[m][k] == angle_atom3[i][j]) {
                flag[m][k] = 1;
                break;
              }
          }

          m = atom->map(angle_atom3[i][j]);
          if (m >= 0 && m < nlocal) {
            for (k = 0; k < nspecial[m][1]; k++)
              if (onethree[m][k] == angle_atom1[i][j]) {
                flag[m][k] = 1;
                break;
              }
          }
        }
      }

      if (num_dihedral) {
        for (j = 0; j < num_dihedral[i]; j++) {
          if (tag[i] != dihedral_atom2[i][j]) continue;

          m = atom->map(dihedral_atom1[i][j]);
          if (m >= 0 && m < nlocal) {
            for (k = 0; k < nspecial[m][1]; k++)
              if (onethree[m][k] == dihedral_atom3[i][j]) {
                flag[m][k] = 1;
                break;
              }
          }

          m = atom->map(dihedral_atom3[i][j]);
          if (m >= 0 && m < nlocal) {
            for (k = 0; k < nspecial[m][1]; k++)
              if (onethree[m][k] == dihedral_atom1[i][j]) {
                flag[m][k] = 1;
                break;
              }
          }

          m = atom->map(dihedral_atom4[i][j]);
          if (m >= 0 && m < nlocal) {
            for (k = 0; k < nspecial[m][1]; k++)
              if (onethree[m][k] == dihedral_atom2[i][j]) {
                flag[m][k] = 1;
                break;
              }
          }
        }
      }
    }

    for (m = 0; m < nreturn; m++) {
      i = atom->map(outbuf[m].atomID);
      for (k = 0; k < nspecial[i][1]; k++)
        if (onethree[i][k] == outbuf[m].partnerID) {
          flag[i][k] = 1;
          break;
        }
    }

    memory->destroy(outbuf);

    // use flag values to compress onefour list for each atom

    for (i = 0; i < nlocal; i++) {
      j = 0;
      while (j < nspecial[i][1]) {
        if (flag[i][j] == 0) {
          onethree[i][j] = onethree[i][nspecial[i][1]-1];
          flag[i][j] = flag[i][nspecial[i][1]-1];
          nspecial[i][1]--;
        } else j++;
      }
    }

    memory->destroy(flag);

    // if no angles or dihedrals are defined, delete all 1-3 neighs

  } else {
    for (i = 0; i < nlocal; i++) nspecial[i][1] = 0;
  }

  // stats on new 1-3 neighbor counts

  onethreecount = 0.0;
  for (i = 0; i < nlocal; i++) onethreecount += nspecial[i][1];
  MPI_Allreduce(&onethreecount,&allcount,1,MPI_DOUBLE,MPI_SUM,world);

  if (me == 0) {
    if (screen)
      fprintf(screen,
              "  %g = # of 1-3 neighbors after angle trim\n",allcount);
    if (logfile)
      fprintf(logfile,
              "  %g = # of 1-3 neighbors after angle trim\n",allcount);
  }
}

/* ----------------------------------------------------------------------
   trim list of 1-4 neighbors by checking all defined dihedrals
   delete a 1-4 neigh if they are not end atoms of a defined dihedral
   uses rendezvous comm
------------------------------------------------------------------------- */

void Special::dihedral_trim()
{
  int i,j,k,m;

  int *num_dihedral = atom->num_dihedral;
  tagint **dihedral_atom1 = atom->dihedral_atom1;
  tagint **dihedral_atom2 = atom->dihedral_atom2;
  tagint **dihedral_atom4 = atom->dihedral_atom4;
  int **nspecial = atom->nspecial;
  tagint *tag = atom->tag;
  int nlocal = atom->nlocal;

  // stats on old 1-4 neighbor counts

  double onefourcount = 0.0;
  for (i = 0; i < nlocal; i++) onefourcount += nspecial[i][2];
  double allcount;
  MPI_Allreduce(&onefourcount,&allcount,1,MPI_DOUBLE,MPI_SUM,world);

  if (me == 0) {
    if (screen)
      fprintf(screen,
              "  %g = # of 1-4 neighbors before dihedral trim\n",allcount);
    if (logfile)
      fprintf(logfile,
              "  %g = # of 1-4 neighbors before dihedral trim\n",allcount);
  }

  // if dihedrals are defined, rendezvous the dihedral 1-4 pairs

  if (num_dihedral && atom->ndihedrals) {

    // nsend = # of my datums to send

    int nsend = 0;
    for (i = 0; i < nlocal; i++) {
      for (j = 0; j < num_dihedral[i]; j++) {
        if (tag[i] != dihedral_atom2[i][j]) continue;
        m = atom->map(dihedral_atom1[i][j]);
        if (m < 0 || m >= nlocal) nsend++;
        m = atom->map(dihedral_atom4[i][j]);
        if (m < 0 || m >= nlocal) nsend++;
      }
    }

    int *proclist;
    memory->create(proclist,nsend,"special:proclist");
    PairRvous *inbuf = (PairRvous *)
      memory->smalloc((bigint) nsend*sizeof(PairRvous),"special:inbuf");

    // setup input buf to rendezvous comm
    // datums = pairs of onefour atom IDs in a dihedral defined for my atoms
    //          only dihedrals where I own atom2 (in case newton_bond off)
    //          datum = atom1 ID and atom4 ID
    //          send the datum twice, to owner of atom1 ID and atom4 ID
    // owning procs for each datum = atom1 or atom4 ID % nprocs

    nsend = 0;
    for (i = 0; i < nlocal; i++) {
      for (j = 0; j < num_dihedral[i]; j++) {
        if (tag[i] != dihedral_atom2[i][j]) continue;

        m = atom->map(dihedral_atom1[i][j]);
        if (m < 0 || m >= nlocal) {
          proclist[nsend] = dihedral_atom1[i][j] % nprocs;
          inbuf[nsend].atomID = dihedral_atom1[i][j];
          inbuf[nsend].partnerID = dihedral_atom4[i][j];
          nsend++;
        }

        m = atom->map(dihedral_atom4[i][j]);
        if (m < 0 || m >= nlocal) {
          proclist[nsend] = dihedral_atom4[i][j] % nprocs;
          inbuf[nsend].atomID = dihedral_atom4[i][j];
          inbuf[nsend].partnerID = dihedral_atom1[i][j];
          nsend++;
        }
      }
    }

    // perform rendezvous operation

    char *buf;
    int nreturn = comm->rendezvous(RVOUS,nsend,(char *) inbuf,sizeof(PairRvous),
                                   0,proclist,
                                   rendezvous_pairs,0,buf,sizeof(PairRvous),
                                   (void *) this);
    PairRvous *outbuf = (PairRvous *) buf;

    memory->destroy(proclist);
    memory->sfree(inbuf);

    // flag all of my onefour IDs to keep

    int max = 0;
    for (i = 0; i < nlocal; i++)
      max = MAX(max,nspecial[i][2]);
    MPI_Allreduce(&max,&maxall,1,MPI_INT,MPI_MAX,world);

    int **flag;
    memory->create(flag,nlocal,maxall,"special:flag");

    for (i = 0; i < nlocal; i++)
      for (j = 0; j < nspecial[i][2]; j++)
        flag[i][j] = 0;

    for (i = 0; i < nlocal; i++) {
      for (j = 0; j < num_dihedral[i]; j++) {
        if (tag[i] != dihedral_atom2[i][j]) continue;

        m = atom->map(dihedral_atom1[i][j]);
        if (m >= 0 && m < nlocal) {
          for (k = 0; k < nspecial[m][2]; k++)
            if (onefour[m][k] == dihedral_atom4[i][j]) {
              flag[m][k] = 1;
              break;
            }
        }

        m = atom->map(dihedral_atom4[i][j]);
        if (m >= 0 && m < nlocal) {
          for (k = 0; k < nspecial[m][2]; k++)
            if (onefour[m][k] == dihedral_atom1[i][j]) {
              flag[m][k] = 1;
              break;
            }
        }
      }
    }

    for (m = 0; m < nreturn; m++) {
      i = atom->map(outbuf[m].atomID);
      for (k = 0; k < nspecial[i][2]; k++)
        if (onefour[i][k] == outbuf[m].partnerID) {
          flag[i][k] = 1;
          break;
        }
    }

    memory->destroy(outbuf);

    // use flag values to compress onefour list for each atom

    for (i = 0; i < nlocal; i++) {
      j = 0;
      while (j < nspecial[i][2]) {
        if (flag[i][j] == 0) {
          onefour[i][j] = onefour[i][nspecial[i][2]-1];
          flag[i][j] = flag[i][nspecial[i][2]-1];
          nspecial[i][2]--;
        } else j++;
      }
    }

    memory->destroy(flag);

  // if no dihedrals are defined, delete all 1-4 neighs

  } else {
    for (i = 0; i < nlocal; i++) nspecial[i][2] = 0;
  }

  // stats on new 1-4 neighbor counts

  onefourcount = 0.0;
  for (i = 0; i < nlocal; i++) onefourcount += nspecial[i][2];
  MPI_Allreduce(&onefourcount,&allcount,1,MPI_DOUBLE,MPI_SUM,world);

  if (me == 0) {
    if (screen)
      fprintf(screen,
              "  %g = # of 1-4 neighbors after dihedral trim\n",allcount);
    if (logfile)
      fprintf(logfile,
              "  %g = # of 1-4 neighbors after dihedral trim\n",allcount);
  }
}

/* ----------------------------------------------------------------------
   process data for atoms assigned to me in rendezvous decomposition
   inbuf = list of N IDRvous datums
   no outbuf
------------------------------------------------------------------------- */

int Special::rendezvous_ids(int n, char *inbuf,
                            int &flag, int *& /*proclist*/, char *& /*outbuf*/,
                            void *ptr)
{
  Special *sptr = (Special *) ptr;
  Memory *memory = sptr->memory;

  int *procowner;
  tagint *atomIDs;

  memory->create(procowner,n,"special:procowner");
  memory->create(atomIDs,n,"special:atomIDs");

  IDRvous *in = (IDRvous *) inbuf;

  for (int i = 0; i < n; i++) {
    procowner[i] = in[i].me;
    atomIDs[i] = in[i].atomID;
  }

  // store rendezvous data in Special class

  sptr->nrvous = n;
  sptr->procowner = procowner;
  sptr->atomIDs = atomIDs;

  // flag = 0: no second comm needed in rendezvous

  flag = 0;
  return 0;
}


/* ----------------------------------------------------------------------
   process data for atoms assigned to me in rendezvous decomposition
   inbuf = list of N PairRvous datums
   outbuf = same list of N PairRvous datums, routed to different procs
------------------------------------------------------------------------- */

int Special::rendezvous_pairs(int n, char *inbuf,
                             int &flag, int *&proclist, char *&outbuf,
                             void *ptr)
{
  Special *sptr = (Special *) ptr;
  Atom *atom = sptr->atom;
  Memory *memory = sptr->memory;

  // clear atom map so it can be used here as a hash table
  // faster than an STL map for large atom counts

  atom->map_clear();

  // hash atom IDs stored in rendezvous decomposition

  int nrvous = sptr->nrvous;
  tagint *atomIDs = sptr->atomIDs;

  for (int i = 0; i < nrvous; i++)
    atom->map_one(atomIDs[i],i);

  // proclist = owner of atomID in caller decomposition

  PairRvous *in = (PairRvous *) inbuf;
  int *procowner = sptr->procowner;
  memory->create(proclist,n,"special:proclist");

  int m;
  for (int i = 0; i < n; i++) {
    m = atom->map(in[i].atomID);
    proclist[i] = procowner[m];
  }

  outbuf = inbuf;

  // re-create atom map

  atom->map_init(0);
  atom->nghost = 0;
  atom->map_set();

  // flag = 1: outbuf = inbuf

  flag = 1;
  return n;
}

/* ----------------------------------------------------------------------
   allow fixes to alter special list
   currently, only fix drude does this
     so that both the Drude core and electron are same level of neighbor
------------------------------------------------------------------------- */

void Special::fix_alteration()
{
  for (int ifix = 0; ifix < modify->nfix; ifix++)
    if (modify->fix[ifix]->special_alter_flag)
      modify->fix[ifix]->rebuild_special();
}

/* ----------------------------------------------------------------------
   print timing output
------------------------------------------------------------------------- */

void Special::timer_output(double time1)
{
  double time2 = MPI_Wtime();
  if (comm->me == 0) {
    if (screen) fprintf(screen,"  special bonds CPU = %g secs\n",time2-time1);
    if (logfile) fprintf(logfile,"  special bonds CPU = %g secs\n",time2-time1);
  }
}<|MERGE_RESOLUTION|>--- conflicted
+++ resolved
@@ -19,16 +19,9 @@
 #include "comm.h"
 #include "modify.h"
 #include "fix.h"
-<<<<<<< HEAD
-#include "accelerator_kokkos.h"
-#include "atom_masks.h"
-#include "memory.h"
-#include "error.h"
-=======
 #include "accelerator_kokkos.h"  // IWYU pragma: export
 #include "atom_masks.h"
 #include "memory.h"
->>>>>>> 5e3fe197
 
 using namespace LAMMPS_NS;
 
@@ -153,7 +146,6 @@
   }
 
   // finish processing the onetwo, onethree, onefour lists
-<<<<<<< HEAD
 
   dedup();
   if (force->special_angle) angle_trim();
@@ -205,59 +197,6 @@
    uses rendezvous comm
 ------------------------------------------------------------------------- */
 
-=======
-
-  dedup();
-  if (force->special_angle) angle_trim();
-  if (force->special_dihedral) dihedral_trim();
-  combine();
-  fix_alteration();
-  memory->destroy(procowner);
-  memory->destroy(atomIDs);
-
-  timer_output(time1);
-}
-
-/* ----------------------------------------------------------------------
-   setup atomIDs and procowner
-------------------------------------------------------------------------- */
-
-void Special::atom_owners()
-{
-  tagint *tag = atom->tag;
-  int nlocal = atom->nlocal;
-
-  int *proclist;
-  memory->create(proclist,nlocal,"special:proclist");
-  IDRvous *idbuf = (IDRvous *)
-    memory->smalloc((bigint) nlocal*sizeof(IDRvous),"special:idbuf");
-
-  // setup input buf for rendezvous comm
-  // one datum for each owned atom: datum = owning proc, atomID
-  // each proc assigned every 1/Pth atom
-
-  for (int i = 0; i < nlocal; i++) {
-    proclist[i] = tag[i] % nprocs;
-    idbuf[i].me = me;
-    idbuf[i].atomID = tag[i];
-  }
-
-  // perform rendezvous operation
-
-  char *buf;
-  comm->rendezvous(RVOUS,nlocal,(char *) idbuf,sizeof(IDRvous),0,proclist,
-                   rendezvous_ids,0,buf,0,(void *) this);
-
-  memory->destroy(proclist);
-  memory->sfree(idbuf);
-}
-
-/* ----------------------------------------------------------------------
-   onetwo build when newton_bond flag on
-   uses rendezvous comm
-------------------------------------------------------------------------- */
-
->>>>>>> 5e3fe197
 void Special::onetwo_build_newton()
 {
   int i,j,m;
@@ -321,7 +260,6 @@
       m = atom->map(bond_atom[i][j]);
       if (m >= 0 && m < nlocal) nspecial[m][0]++;
     }
-<<<<<<< HEAD
   }
 
   for (m = 0; m < nreturn; m++) {
@@ -336,22 +274,6 @@
   MPI_Allreduce(&max,&maxall,1,MPI_INT,MPI_MAX,world);
   memory->create(onetwo,nlocal,maxall,"special:onetwo");
 
-=======
-  }
-
-  for (m = 0; m < nreturn; m++) {
-    i = atom->map(outbuf[m].atomID);
-    nspecial[i][0]++;
-  }
-
-  int max = 0;
-  for (i = 0; i < nlocal; i++)
-    max = MAX(max,nspecial[i][0]);
-
-  MPI_Allreduce(&max,&maxall,1,MPI_INT,MPI_MAX,world);
-  memory->create(onetwo,nlocal,maxall,"special:onetwo");
-
->>>>>>> 5e3fe197
   for (i = 0; i < nlocal; i++) nspecial[i][0] = 0;
 
   for (i = 0; i < nlocal; i++) {
@@ -405,7 +327,6 @@
    onethree build
    uses rendezvous comm
 ------------------------------------------------------------------------- */
-<<<<<<< HEAD
 
 void Special::onethree_build()
 {
@@ -416,18 +337,6 @@
 
   // nsend = # of my datums to send
 
-=======
-
-void Special::onethree_build()
-{
-  int i,j,k,m,proc;
-
-  int **nspecial = atom->nspecial;
-  int nlocal = atom->nlocal;
-
-  // nsend = # of my datums to send
-
->>>>>>> 5e3fe197
   int nsend = 0;
   for (i = 0; i < nlocal; i++) {
     for (j = 0; j < nspecial[i][0]; j++) {
@@ -484,7 +393,6 @@
       m = atom->map(onetwo[i][j]);
       if (m >= 0 && m < nlocal) nspecial[m][1] += nspecial[i][0]-1;
     }
-<<<<<<< HEAD
   }
 
   for (m = 0; m < nreturn; m++) {
@@ -492,15 +400,6 @@
     nspecial[i][1]++;
   }
 
-=======
-  }
-
-  for (m = 0; m < nreturn; m++) {
-    i = atom->map(outbuf[m].atomID);
-    nspecial[i][1]++;
-  }
-
->>>>>>> 5e3fe197
   int max = 0;
   for (i = 0; i < nlocal; i++)
     max = MAX(max,nspecial[i][1]);
@@ -578,7 +477,6 @@
   }
 
   // perform rendezvous operation
-<<<<<<< HEAD
 
   char *buf;
   int nreturn = comm->rendezvous(RVOUS,nsend,(char *) inbuf,sizeof(PairRvous),
@@ -587,16 +485,6 @@
                                  (void *) this);
   PairRvous *outbuf = (PairRvous *) buf;
 
-=======
-
-  char *buf;
-  int nreturn = comm->rendezvous(RVOUS,nsend,(char *) inbuf,sizeof(PairRvous),
-                                 0,proclist,
-                                 rendezvous_pairs,0,buf,sizeof(PairRvous),
-                                 (void *) this);
-  PairRvous *outbuf = (PairRvous *) buf;
-
->>>>>>> 5e3fe197
   memory->destroy(proclist);
   memory->sfree(inbuf);
 
@@ -609,7 +497,6 @@
       m = atom->map(onethree[i][j]);
       if (m >= 0 && m < nlocal) nspecial[m][2] += nspecial[i][0];
     }
-<<<<<<< HEAD
   }
 
   for (m = 0; m < nreturn; m++) {
@@ -617,15 +504,6 @@
     nspecial[i][2]++;
   }
 
-=======
-  }
-
-  for (m = 0; m < nreturn; m++) {
-    i = atom->map(outbuf[m].atomID);
-    nspecial[i][2]++;
-  }
-
->>>>>>> 5e3fe197
   int max = 0;
   for (i = 0; i < nlocal; i++)
     max = MAX(max,nspecial[i][2]);
@@ -1041,7 +919,6 @@
 
     memory->destroy(proclist);
     memory->sfree(inbuf);
-<<<<<<< HEAD
 
     // flag all onethree atoms to keep
 
@@ -1061,27 +938,6 @@
     // based on owned info plus rendezvous output info
     // output datums = pairs of atoms that are 1-3 neighbors
 
-=======
-
-    // flag all onethree atoms to keep
-
-    int max = 0;
-    for (i = 0; i < nlocal; i++)
-      max = MAX(max,nspecial[i][1]);
-    MPI_Allreduce(&max,&maxall,1,MPI_INT,MPI_MAX,world);
-
-    int **flag;
-    memory->create(flag,nlocal,maxall,"special:flag");
-
-    for (i = 0; i < nlocal; i++)
-      for (j = 0; j < nspecial[i][1]; j++)
-        flag[i][j] = 0;
-
-    // reset nspecial[1] and onethree for all owned atoms based on output info
-    // based on owned info plus rendezvous output info
-    // output datums = pairs of atoms that are 1-3 neighbors
-
->>>>>>> 5e3fe197
     for (i = 0; i < nlocal; i++) {
       if (num_angle) {
         for (j = 0; j < num_angle[i]; j++) {
