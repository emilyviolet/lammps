--- conflicted
+++ resolved
@@ -21,16 +21,10 @@
 #include "neighbor.h"
 #include "pair.h"
 #include "timer.h"
-<<<<<<< HEAD
-#include "finish.h"
 #include "utils.h"
 #include "fmt/format.h"
-=======
 #include "update.h"
-
-#include <cmath>
 #include <cstring>
->>>>>>> 03e7edd3
 #include <algorithm>
 
 using namespace LAMMPS_NS;
@@ -144,14 +138,10 @@
     else if (style == ESKM) options(narg-3,&arg[3]); //COME BACK
     else if (comm->me == 0 && screen) fprintf(screen,"Illegal Dynamical Matrix command\n");
 
-<<<<<<< HEAD
     if (!folded) dynlenb = dynlen;
     else dynlenb = (atom->natoms)*3;
 
-    if (atom->map_style == 0)
-=======
     if (atom->map_style == Atom::MAP_NONE)
->>>>>>> 03e7edd3
       error->all(FLERR,"Dynamical_matrix command requires an atom map, see atom_modify");
 
     // move atoms by 3-vector or specified variable(s)
@@ -303,7 +293,6 @@
             for (bigint j=1; j<=natoms; j++) {
                 local_jdx = atom->map(j);
                 if (local_idx >= 0 && local_jdx >= 0 && local_jdx < nlocal
-<<<<<<< HEAD
                     && (gm[j-1] >= 0 || folded)){
                     if (folded) {
                         for (int beta=0; beta<3; beta++){
@@ -314,11 +303,6 @@
                         for (int beta=0; beta<3; beta++){
                             dynmat[alpha][gm[j-1]*3+beta] -= f[local_jdx][beta];
                         }
-=======
-                    && gm[j-1] >= 0) {
-                    for (int beta=0; beta<3; beta++) {
-                        dynmat[alpha][gm[j-1]*3+beta] -= f[local_jdx][beta];
->>>>>>> 03e7edd3
                     }
                 }
             }
@@ -327,7 +311,6 @@
             for (bigint j=1; j<=natoms; j++) {
                 local_jdx = atom->map(j);
                 if (local_idx >= 0 && local_jdx >= 0 && local_jdx < nlocal
-<<<<<<< HEAD
                     && (gm[j-1] >= 0 || folded)){
                     if (atom->rmass_flag == 1)
                       imass = sqrt(m[local_idx] * m[local_jdx]);
@@ -346,17 +329,6 @@
                             dynmat[alpha][gm[j-1]*3+beta] /= (2 * del * imass);
                             dynmat[alpha][gm[j-1]*3+beta] *= conversion;
                         }
-=======
-                    && gm[j-1] >= 0) {
-                    for (int beta=0; beta<3; beta++) {
-                        if (atom->rmass_flag == 1)
-                            imass = sqrt(m[local_idx] * m[local_jdx]);
-                        else
-                            imass = sqrt(m[type[local_idx]] * m[type[local_jdx]]);
-                        dynmat[alpha][gm[j-1]*3+beta] -= -f[local_jdx][beta];
-                        dynmat[alpha][gm[j-1]*3+beta] /= (2 * del * imass);
-                        dynmat[alpha][gm[j-1]*3+beta] *= conversion;
->>>>>>> 03e7edd3
                     }
                 }
             }
