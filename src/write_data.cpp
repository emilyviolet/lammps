--- conflicted
+++ resolved
@@ -140,7 +140,6 @@
   write(file.c_str());
 }
 
-<<<<<<< HEAD
 /* might later be directly called within run/minimize loop */
 /** \brief write a data file
  *
@@ -152,15 +151,7 @@
  *
  * \param file name of the data file to write
  */
-void WriteData::write(char *file)
-=======
-/* ----------------------------------------------------------------------
-   called from command()
-   might later let it be directly called within run/minimize loop
-------------------------------------------------------------------------- */
-
 void WriteData::write(const char *file)
->>>>>>> 12386945
 {
   // special case where reneighboring is not done in integrator
   //   on timestep data file is written (due to build_once being set)
