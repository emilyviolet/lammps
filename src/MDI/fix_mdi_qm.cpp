/* ----------------------------------------------------------------------
   LAMMPS - Large-scale Atomic/Molecular Massively Parallel Simulator
   https://www.lammps.org/ Sandia National Laboratories
   LAMMPS development team: developers@lammps.org

   Copyright (2003) Sandia Corporation.  Under the terms of Contract
   DE-AC04-94AL85000 with Sandia Corporation, the U.S. Government retains
   certain rights in this software.  This software is distributed under
   the GNU General Public License.

   See the README file in the top-level LAMMPS directory.
------------------------------------------------------------------------- */

#include "fix_mdi_qm.h"
#include "atom.h"
#include "comm.h"
#include "domain.h"
#include "error.h"
#include "force.h"
#include "group.h"
#include "memory.h"
#include "modify.h"
#include "update.h"

using namespace LAMMPS_NS;
using namespace FixConst;

enum { NATIVE, REAL, METAL };    // LAMMPS units which MDI supports

#define MAXELEMENT 118

// prototype for non-class compare function for sorting QM IDs

static int compare_IDs(const int, const int, void *);

/* ---------------------------------------------------------------------- */

FixMDIQM::FixMDIQM(LAMMPS *lmp, int narg, char **arg) : Fix(lmp, narg, arg)
{
  // check requirements for LAMMPS to work with MDI as an engine
  // atom IDs do not need to be consecutive

  if (atom->tag_enable == 0) error->all(FLERR, "Cannot use MDI engine without atom IDs");

  if (atom->map_style == Atom::MAP_NONE)
    error->all(FLERR,"Fix mdi/qm requires an atom map be defined");

  // confirm LAMMPS is being run as a driver

  int role;
  MDI_Get_role(&role);
  if (role != MDI_DRIVER)
    error->all(FLERR, "Must invoke LAMMPS as an MDI driver to use fix mdi/qm");

  // optional args

  virialflag = 0;
  addflag = 1;
  every = 1;
  connectflag = 1;
  elements = nullptr;
  mcflag = 0;
  id_mcfix = nullptr;

  int iarg = 3;
  while (iarg < narg) {
    if (strcmp(arg[iarg], "virial") == 0) {
      if (iarg + 2 > narg) error->all(FLERR, "Illegal fix mdi/qm command");
      if (strcmp(arg[iarg + 1], "yes") == 0)
        virialflag = 1;
      else if (strcmp(arg[iarg + 1], "no") == 0)
        virialflag = 0;
      else
        error->all(FLERR, "Illegal fix mdi/qm command");
      iarg += 2;
    } else if (strcmp(arg[iarg], "add") == 0) {
      if (iarg + 2 > narg) error->all(FLERR, "Illegal fix mdi/qm command");
      if (strcmp(arg[iarg + 1], "yes") == 0)
        addflag = 1;
      else if (strcmp(arg[iarg + 1], "no") == 0)
        addflag = 0;
      else
        error->all(FLERR, "Illegal fix mdi/qm command");
      iarg += 2;
    } else if (strcmp(arg[iarg], "every") == 0) {
      if (iarg + 2 > narg) error->all(FLERR, "Illegal fix mdi/qm command");
      every = utils::inumeric(FLERR, arg[iarg + 1], false, lmp);
      if (every <= 0) error->all(FLERR, "Illegal fix mdi/qm command");
      iarg += 2;
    } else if (strcmp(arg[iarg], "connect") == 0) {
      if (iarg + 2 > narg) error->all(FLERR, "Illegal fix mdi/qm command");
      if (strcmp(arg[iarg + 1], "yes") == 0)
        connectflag = 1;
      else if (strcmp(arg[iarg + 1], "no") == 0)
        connectflag = 0;
      else
        error->all(FLERR, "Illegal fix mdi/qm command");
      iarg += 2;

    } else if (strcmp(arg[iarg], "elements") == 0) {
      const char *symbols[] = {
        "H" , "He", "Li", "Be", "B" , "C" , "N" , "O" , "F" , "Ne",
        "Na", "Mg", "Al", "Si", "P" , "S" , "Cl", "Ar", "K" , "Ca",
        "Sc", "Ti", "V" , "Cr", "Mn", "Fe", "Co", "Ni", "Cu", "Zn",
        "Ga", "Ge", "As", "Se", "Br", "Kr", "Rb", "Sr", "Y" , "Zr",
        "Nb", "Mo", "Tc", "Ru", "Rh", "Pd", "Ag", "Cd", "In", "Sn",
        "Sb", "Te", "I" , "Xe", "Cs", "Ba", "La", "Ce", "Pr", "Nd",
        "Pm", "Sm", "Eu", "Gd", "Tb", "Dy", "Ho", "Er", "Tm", "Yb",
        "Lu", "Hf", "Ta", "W" , "Re", "Os", "Ir", "Pt", "Au", "Hg",
        "Tl", "Pb", "Bi", "Po", "At", "Rn", "Fr", "Ra", "Ac", "Th",
        "Pa", "U" , "Np", "Pu", "Am", "Cm", "Bk", "Cf", "Es", "Fm",
        "Md", "No", "Lr", "Rf", "Db", "Sg", "Bh", "Hs", "Mt", "Ds",
        "Rg", "Cn", "Nh", "Fl", "Mc", "Lv", "Ts", "Og",
      };

      int ntypes = atom->ntypes;
      if (iarg + ntypes + 1 > narg) error->all(FLERR, "Illegal fix mdi/qm command");
      delete[] elements;
      elements = new int[ntypes + 1];
      for (int i = 1; i <= ntypes; i++) {
        int anum;
        for (anum = 0; anum < MAXELEMENT; anum++)
          if (strcmp(arg[iarg + i],symbols[anum]) == 0) break;
        if (anum == MAXELEMENT)
          error->all(FLERR,"Invalid chemical element in fix mdi/qm command");
        elements[i] = anum + 1;
      }
      iarg += ntypes + 1;

<<<<<<< HEAD
    } else if (strcmp(arg[iarg],"mc") == 0) {
      if (iarg+2 > narg) error->all(FLERR, "Illegal fix mdi/qm command");
      mcflag = 1;
      delete[] id_mcfix;
      id_mcfix = utils::strdup(arg[iarg+1]);
      iarg += 2;

=======
>>>>>>> 4c367025
    } else
      error->all(FLERR, "Illegal fix mdi/qm command");
  }

  // fix output settings are based on optional keywords

  scalar_flag = 1;
  global_freq = every;
  extscalar = 1;

  if (virialflag) {
    vector_flag = 1;
    size_vector = 6;
    extvector = 0;
  }

  peratom_flag = 1;
  size_peratom_cols = 3;
  peratom_freq = every;

  if (addflag) {
    energy_global_flag = 1;
    virial_global_flag = 1;
    thermo_energy = thermo_virial = 1;
  }

  // mdicomm will be initialized in init()
  // cannot do here for a plugin library, b/c mdi plugin command comes later

  mdicomm = MDI_COMM_NULL;

  // set unit conversion factors

  if (strcmp(update->unit_style, "real") == 0)
    lmpunits = REAL;
  else if (strcmp(update->unit_style, "metal") == 0)
    lmpunits = METAL;
  else
    lmpunits = NATIVE;

  unit_conversions();

  nprocs = comm->nprocs;

  // QM atom data

  nqm = nqm_last = max_nqm = 0;
  nexclude = 0;

  qmIDs = nullptr;
  qm2owned = nullptr;

  eqm = nullptr;
  tqm = nullptr;
  xqm = nullptr;
  fqm = nullptr;

  eqm_mine = nullptr;
  tqm_mine = nullptr;
  xqm_mine = nullptr;

  // per-atom data

  nmax = atom->nmax;
  memory->create(array_atom,nmax,3,"mdi/qm:array_atom");

  // initialize outputs

  qm_energy = 0.0;
  for (int i = 0; i < 6; i++) {
    qm_virial[i] = 0.0;
    virial[i] = 0.0;
  }
  sumflag = 0;

  int nlocal = atom->nlocal;
  for (int i = 0; i < nlocal; i++)
    array_atom[i][0] = array_atom[i][1] = array_atom[i][2] = 0.0;
}

/* ---------------------------------------------------------------------- */

FixMDIQM::~FixMDIQM()
{
  // send exit command to stand-alone engine code
  // for connnectflag = 0, this is done via "mdi exit" command
  // for plugin, this is done in MDIPlugin::plugin_wrapper()

  if (mdicomm != MDI_COMM_NULL && connectflag && !plugin) {
    int ierr = MDI_Send_command("EXIT", mdicomm);
    if (ierr) error->all(FLERR, "MDI: EXIT command");
  }

  // clean up

  delete[] id_mcfix;
  delete[] elements;

  memory->destroy(qmIDs);
  memory->destroy(qm2owned);

  memory->destroy(eqm);
  memory->destroy(tqm);
  memory->destroy(xqm);
  memory->destroy(fqm);

  memory->destroy(eqm_mine);
  memory->destroy(tqm_mine);
  memory->destroy(xqm_mine);

  memory->destroy(array_atom);
}

/* ---------------------------------------------------------------------- */

int FixMDIQM::setmask()
{
  int mask = 0;
  mask |= POST_NEIGHBOR;
  mask |= MIN_POST_NEIGHBOR;
  mask |= POST_FORCE;
  mask |= MIN_POST_FORCE;
  return mask;
}

/* ---------------------------------------------------------------------- */

void FixMDIQM::init()
{
  // set local mdicomm one-time only
  // also set plugin = 0/1 for engine = stand-alone code vs plugin library

  if (mdicomm == MDI_COMM_NULL) {

    // this fix makes one-time connection to engine

    if (connectflag) {

      // if MDI's mdicomm not set, need to Accept_comm() with stand-alone engine
      // othewise are already connected to plugin engine

      MDI_Get_communicator(&mdicomm, 0);

      if (mdicomm == MDI_COMM_NULL) {
        plugin = 0;
        MDI_Accept_communicator(&mdicomm);
        if (mdicomm == MDI_COMM_NULL)
          error->all(FLERR, "MDI unable to connect to stand-alone engine");

      } else {
        plugin = 1;
        int method;
        MDI_Get_method(&method, mdicomm);
        if (method != MDI_PLUGIN) error->all(FLERR, "MDI internal error for plugin engine");
      }

      // connection should have been already made by "mdi connect" command
      // only works for stand-alone engines

    } else {
      plugin = 0;

      if (lmp->mdicomm == nullptr)
        error->all(FLERR, "Fix mdi/qm is not connected to engine via mdi connect");

      int nbytes = sizeof(MDI_Comm);
      char *ptrcomm = (char *) lmp->mdicomm;
      memcpy(&mdicomm, ptrcomm, nbytes);
    }

    // check which MDI commands engine supports

    int ierr = MDI_Check_command_exists("@DEFAULT", ">NATOMS", mdicomm, &natoms_exists);
    if (ierr) error->all(FLERR, "MDI: >NATOMS command check");
    MPI_Bcast(&natoms_exists, 1, MPI_INT, 0, world);

    ierr = MDI_Check_command_exists("@DEFAULT", ">CELL_DISPL", mdicomm, &celldispl_exists);
    if (ierr) error->all(FLERR, "MDI: >CELL_DISPL command check");
    MPI_Bcast(&celldispl_exists, 1, MPI_INT, 0, world);

    ierr = MDI_Check_command_exists("@DEFAULT", ">ELEMENTS", mdicomm, &elements_exists);
    if (ierr) error->all(FLERR, "MDI: >ELEMENTS command check");
    MPI_Bcast(&elements_exists, 1, MPI_INT, 0, world);

    ierr = MDI_Check_command_exists("@DEFAULT", ">TYPES", mdicomm, &types_exists);
    if (ierr) error->all(FLERR, "MDI: >TYPES command check");
    MPI_Bcast(&types_exists, 1, MPI_INT, 0, world);

    ierr = MDI_Check_command_exists("@DEFAULT", "<STRESS", mdicomm, &stress_exists);
    if (ierr) error->all(FLERR, "MDI: <STRESS command check");
    MPI_Bcast(&stress_exists, 1, MPI_INT, 0, world);
  }

  // extract pointers to MC variables from id_mcfix
  // mc_active = 1/0 for MC moves on/off (required)
  // exclusion_group = index of a group the Fix defines to exclude atoms (optional)

  if (mcflag) {
    Fix *f_mc = modify->get_fix_by_id(id_mcfix);
    if (!f_mc) error->all(FLERR,"Fix mdi/qm could not find Monte Carlo fix ID {}", id_mcfix);
    int dim;
    mc_active_ptr = (int *) f_mc->extract("mc_active", dim);
    if (!mc_active_ptr || dim != 0)
      error->all(FLERR,"Fix mdi/qm could not query mc_active from Monte Carlo fix ID {}", id_mcfix);
    exclusion_group_ptr = (int *) f_mc->extract("exclusion_group", dim);
  }

  // determine whether a new vs incremental QM calc is needed
  // new if first run or if
  //   atom count or elements/types or box has changed between runs
  // otherwise incremental = subsequent run of same system

  int new_system = 0;

  // check if count of QM atoms has changed
  // on first run, old count is 0

  int nqm_old = nqm;
  nqm = set_nqm();

  if (nqm != nqm_old) {
    if (nqm > max_nqm) reallocate();
    create_qm_list();
    set_qm2owned();
    new_system = 1;
  }

  // check if box has changed

  if (new_system) set_box();
  else {
    double old_cell[9],old_cell_displ[3];
    memcpy(old_cell,qm_cell,9*sizeof(double));
    memcpy(old_cell_displ,qm_cell_displ,3*sizeof(double));
    set_box();
    for (int i = 0; i < 9; i++)
      if (qm_cell[i] != old_cell[i]) new_system = 1;
    for (int i = 0; i < 3; i++)
      if (qm_cell_displ[i] != old_cell_displ[i]) new_system = 1;
  }

  // check if atom elements or types have changed

  if (elements && elements_exists) {
    if (new_system) set_eqm();
    else {
      int *eqm_old;
      memory->create(eqm_old,nqm,"mdi/qm:eqm_old");
      memcpy(eqm_old,eqm,nqm*sizeof(int));
      set_eqm();
      for (int i = 0; i < nqm; i++)
        if (eqm[i] != eqm_old[i]) new_system = 1;
      memory->destroy(eqm_old);
    }
    
  } else if (types_exists) {
    if (new_system) set_tqm();
    else {
      int *tqm_old;
      memory->create(tqm_old,nqm,"mdi/qm:tqm_old");
      memcpy(tqm_old,tqm,nqm*sizeof(int));
      set_tqm();
      for (int i = 0; i < nqm; i++)
        if (tqm[i] != tqm_old[i]) new_system = 1;
      memory->destroy(tqm_old);
    }
  }

  // if new system, send setup info to MDI engine
  // values that often won't change for AIMD simulations
  // if not sending elements or types, assume engine initialized itself

  if (new_system) {
    send_natoms();
    send_box();
    if (elements && elements_exists) send_elements();
    else if (types_exists) send_types();
    nqm_last = nqm;
  }
}

/* ---------------------------------------------------------------------- */

void FixMDIQM::setup(int vflag)
{
  post_force(vflag);
}

/* ---------------------------------------------------------------------- */

void FixMDIQM::setup_post_neighbor()
{
  post_neighbor();
}

/* ---------------------------------------------------------------------- */

void FixMDIQM::post_neighbor()
{
  set_qm2owned();
}

/* ---------------------------------------------------------------------- */

void FixMDIQM::post_force(int vflag)
{
  int index, ierr;

  // skip if timestep is not a multiple of every

  if (update->ntimestep % every) return;

  // reallocate array_atom if needed

  if (atom->nmax > nmax) {
    nmax = atom->nmax;
    memory->destroy(array_atom);
    memory->create(array_atom,nmax,3,"mdi/qm:array_atom");
  }

  // determine whether a new vs incremental QM calc is needed
  // new when atom count has changed (deposit, evaporate)
  //   or when MC fix is active (insertion, deletion, large moves)
  // incremental when a system is slowly evolving (AIMD)

  int new_system = 0;
  if (nqm != nqm_last) new_system = 1;
  else if (mcflag && *mc_active_ptr) new_system = 1;

  // send new system info to MDI engine: atom count and elements/types
  // reset QM data structures if atom count has changed

  if (new_system) {
    nqm = set_nqm();
    if (nqm > max_nqm) reallocate();
    create_qm_list();
    set_qm2owned();

    send_natoms();
    set_box();
    send_box();
    if (elements && elements_exists) {
      set_eqm();
      send_elements();
    } else if (types_exists) {
      set_tqm();
      send_types();
    }

    nqm_last = nqm;

  // incremental system
  // if simulation box dynamically changes, send current box to MDI engine

  } else if (domain->box_change_size || domain->box_change_shape) {
    set_box();
    send_box();
  }

  // send current coords of QM atoms to MDI engine

  set_xqm();

  ierr = MDI_Send_command(">COORDS", mdicomm);
  if (ierr) error->all(FLERR, "MDI: >COORDS command");
  ierr = MDI_Send(&xqm[0][0], 3 * nqm, MDI_DOUBLE, mdicomm);
  if (ierr) error->all(FLERR, "MDI: >COORDS data");

  // request potential energy from MDI engine
  // this triggers engine to perform QM calculation
  // qm_energy = fix output for global QM energy

  ierr = MDI_Send_command("<PE", mdicomm);
  if (ierr) error->all(FLERR, "MDI: <PE command");
  ierr = MDI_Recv(&qm_energy, 1, MDI_DOUBLE, mdicomm);
  if (ierr) error->all(FLERR, "MDI: <PE data");
  MPI_Bcast(&qm_energy, 1, MPI_DOUBLE, 0, world);
  qm_energy *= mdi2lmp_energy;

  // request forces from MDI engine

  ierr = MDI_Send_command("<FORCES", mdicomm);
  if (ierr) error->all(FLERR, "MDI: <FORCES command");
  ierr = MDI_Recv(&fqm[0][0], 3 * nqm, MDI_DOUBLE, mdicomm);
  if (ierr) error->all(FLERR, "MDI: <FORCES data");
  MPI_Bcast(&fqm[0][0], 3 * nqm, MPI_DOUBLE, 0, world);

  // request stress if needed and supported

  if (vflag && virialflag && stress_exists) {
    ierr = MDI_Send_command("<STRESS", mdicomm);
    if (ierr) error->all(FLERR, "MDI: <STRESS command");
    ierr = MDI_Recv(qm_virial, 9, MDI_DOUBLE, mdicomm);
    if (ierr) error->all(FLERR, "MDI: <STRESS data");
    MPI_Bcast(qm_virial, 9, MPI_DOUBLE, 0, world);
  }

  // optionally add QM forces to owned atoms

  if (addflag) {
    double **f = atom->f;
    int ilocal;
    for (int i = 0; i < nqm; i++) {
      ilocal = qm2owned[i];
      if (ilocal >= 0) {
        f[ilocal][0] += fqm[i][0] * mdi2lmp_force;
        f[ilocal][1] += fqm[i][1] * mdi2lmp_force;
        f[ilocal][2] += fqm[i][2] * mdi2lmp_force;
      }
    }
  }

  // array_atom = fix output for peratom QM forces
  // if nexclude, some atoms are not QM atoms, zero array_atom first

  if (nexclude) {
    int nlocal = atom->nlocal;
    for (int i = 0; i < nlocal; i++) {
      array_atom[i][0] = 0.0;
      array_atom[i][1] = 0.0;
      array_atom[i][2] = 0.0;
    }
  }

  int ilocal;
  for (int i = 0; i < nqm; i++) {
    ilocal = qm2owned[i];
    if (ilocal >= 0) {
      array_atom[ilocal][0] = fqm[i][0] * mdi2lmp_force;
      array_atom[ilocal][1] = fqm[i][1] * mdi2lmp_force;
      array_atom[ilocal][2] = fqm[i][2] * mdi2lmp_force;
    }
  }

  // qm_virial_symmetric = fix output for global QM virial
  // MDI defines virial tensor as intensive (divided by volume), LAMMPS does not

  if (vflag && virialflag && stress_exists) {
    qm_virial_symmetric[0] = qm_virial[0] * mdi2lmp_pressure;
    qm_virial_symmetric[1] = qm_virial[4] * mdi2lmp_pressure;
    qm_virial_symmetric[2] = qm_virial[8] * mdi2lmp_pressure;
    qm_virial_symmetric[3] = 0.5 * (qm_virial[1] + qm_virial[3]) * mdi2lmp_pressure;
    qm_virial_symmetric[4] = 0.5 * (qm_virial[2] + qm_virial[6]) * mdi2lmp_pressure;
    qm_virial_symmetric[5] = 0.5 * (qm_virial[5] + qm_virial[7]) * mdi2lmp_pressure;

    // optionally set fix->virial
    // multiply by volume to make it extensive
    //   divide by nprocs so each proc stores a portion
    // this is b/c ComputePressure expects this as input from a fix
    //   it will do an MPI_Allreduce and divide by volume
    
    if (addflag) {
      double volume;
      if (domain->dimension == 2)
        volume = domain->xprd * domain->yprd;
      else if (domain->dimension == 3)
      volume = domain->xprd * domain->yprd * domain->zprd;
      for (int i = 0; i < 6; i++) virial[i] = qm_virial_symmetric[i] * volume / nprocs;
    }
  }
}

/* ---------------------------------------------------------------------- */

void FixMDIQM::min_setup(int vflag)
{
  post_force(vflag);
}

/* ---------------------------------------------------------------------- */

void FixMDIQM::min_post_neighbor()
{
  post_neighbor();
}

/* ---------------------------------------------------------------------- */

void FixMDIQM::min_post_force(int vflag)
{
  post_force(vflag);
}

/* ----------------------------------------------------------------------
   energy from MDI engine
------------------------------------------------------------------------- */

double FixMDIQM::compute_scalar()
{
  return qm_energy;
}

/* ----------------------------------------------------------------------
   virial from MDI engine
------------------------------------------------------------------------- */

double FixMDIQM::compute_vector(int n)
{
  return qm_virial_symmetric[n];
}

/* ----------------------------------------------------------------------
   memory usage
------------------------------------------------------------------------- */

double FixMDIQM::memory_usage()
{
  double bytes = 0.0;
  bytes += nqm * sizeof(tagint);         // qmIDs
  bytes += nqm * sizeof(int);            // qm2owned
  bytes += 4 * nqm * sizeof(int);        // int QM arrays/vecs
  bytes += 3*3 * nqm * sizeof(double);   // double QM arrays/vecs
  return bytes;
}

// ----------------------------------------------------------------------
// ----------------------------------------------------------------------
// private methods for this fix
// ----------------------------------------------------------------------
// ----------------------------------------------------------------------

/* ----------------------------------------------------------------------
   reallocate storage for QM atoms
------------------------------------------------------------------------- */

void FixMDIQM::reallocate()
{
  max_nqm = nqm;

  memory->destroy(qmIDs);
  memory->destroy(qm2owned);

  memory->destroy(eqm);
  memory->destroy(tqm);
  memory->destroy(xqm);
  memory->destroy(fqm);

  memory->destroy(eqm_mine);
  memory->destroy(tqm_mine);
  memory->destroy(xqm_mine);

  memory->create(qmIDs,max_nqm,"mdi/qm:qmIDs");
  memory->create(qm2owned,max_nqm,"mdi/qm:qm2owned");

  memory->create(eqm,max_nqm,"mdi/qm:eqm");
  memory->create(tqm,max_nqm,"mdi/qm:tqm");
  memory->create(xqm,max_nqm,3,"mdi/qm:xqm");
  memory->create(fqm,max_nqm,3,"mdi/qm:fqm");

  memory->create(eqm_mine,max_nqm,"mdi/qm:eqm_mine");
  memory->create(tqm_mine,max_nqm,"mdi/qm:tqm_mine");
  memory->create(xqm_mine,max_nqm,3,"mdi/qm:xqm_mine");
}

/* ----------------------------------------------------------------------
   ncount = # of QM atoms
   can be less than all atoms if MC flag is set
   return ncount to set nqm
------------------------------------------------------------------------- */

int FixMDIQM::set_nqm()
{
  // require 3*nqm be a small INT, so can MPI_Allreduce xqm

  if (3*atom->natoms > MAXSMALLINT) 
    error->all(FLERR,"Fix mdi/qm has too many atoms");

  int ncount = atom->natoms;
  nexclude = 0;

  if (mcflag && exclusion_group_ptr) {
    int nexclude_mine = 0;

    int exclusion_group = *exclusion_group_ptr;
    if (exclusion_group) {
      int excludebit = group->bitmask[exclusion_group];

      int *mask = atom->mask;
      int nlocal = atom->nlocal;

      for (int i = 0; i < nlocal; i++)
        if (mask[i] & excludebit) nexclude_mine = 1;
    }

    MPI_Allreduce(&nexclude_mine,&nexclude,1,MPI_INT,MPI_SUM,world);
  }

  ncount -= nexclude;
  return ncount;
}

/* ----------------------------------------------------------------------
   create sorted list of QM atom IDs
   ignore excluded atoms, e.g. by fix GCMC
------------------------------------------------------------------------- */

void FixMDIQM::create_qm_list()
{
  int excludebit;
  if (nexclude) {
    int exclusion_group = *exclusion_group_ptr;
    excludebit = group->bitmask[exclusion_group];
  }

  // qmIDs_mine = list of nqm_mine QM atom IDs I own
  // qmIDs = IDs of all QM atoms in ascending order
  // qmIDs created by allgather of qmIDs_mine

  tagint *tag = atom->tag;
  int *mask = atom->mask;
  int nlocal = atom->nlocal;

  int nqm_mine = 0;
  for (int i = 0; i < nlocal; i++) {
    if (!nexclude) nqm_mine++;
    else if (!(mask[i] & excludebit)) nqm_mine++;
  }

  tagint *qmIDs_mine;
  memory->create(qmIDs_mine,nqm_mine,"mdi/qm:qmIDs_mine");

  nqm_mine = 0;
  for (int i = 0; i < nlocal; i++) {
    if (!nexclude) qmIDs_mine[nqm_mine++] = tag[i];
    else if (!(mask[i] & excludebit)) qmIDs_mine[nqm_mine++] = tag[i];
  }

  int *recvcounts,*displs,*listall;
  memory->create(recvcounts,nprocs,"mdi/qm:recvcounts");
  memory->create(displs,nprocs,"mdi/qm:displs");

  MPI_Allgather(&nqm_mine,1,MPI_INT,recvcounts,1,MPI_INT,world);

  displs[0] = 0;
  for (int iproc = 1; iproc < nprocs; iproc++)
    displs[iproc] = displs[iproc-1] + recvcounts[iproc-1];

  MPI_Allgatherv(qmIDs_mine,nqm_mine,MPI_LMP_TAGINT,qmIDs,recvcounts,displs,
                 MPI_LMP_TAGINT,world);

  memory->destroy(qmIDs_mine);
  memory->destroy(recvcounts);
  memory->destroy(displs);

  // sort qmIDs via merge sort

  int *order;
  tagint *qmIDs_sort;

  memory->create(order,nqm,"mdi/qm:order");
  memory->create(qmIDs_sort,nqm,"mdi/qm:qmIDs_sort");

  for (int i = 0; i < nqm; i++) {
    qmIDs_sort[i] = qmIDs[i];
    order[i] = i;
  }

  utils::merge_sort(order,nqm,(void *) qmIDs_sort,compare_IDs);

  int j;
  for (int i = 0; i < nqm; i++) {
    j = order[i];
    qmIDs_sort[i] = qmIDs[j];
  }

  memcpy(qmIDs,qmIDs_sort,nqm*sizeof(tagint));

  memory->destroy(order);
  memory->destroy(qmIDs_sort);
}

/* ---------------------------------------------------------------------- */

void FixMDIQM::set_qm2owned()
{
  // qm2owned[i] = index of local atom for each of nqm QM atoms
  // IDs of QM atoms are stored in qmIDs
  // index = -1 if this proc does not own the atom

  int nlocal = atom->nlocal;
  int index;

  for (int i = 0; i < nqm; i++) {
    index = atom->map(qmIDs[i]);
    if (index >= nlocal) qm2owned[i] = -1;
    else qm2owned[i] = index;
  }
}

/* ---------------------------------------------------------------------- */

void FixMDIQM::set_box()
{
  qm_cell_displ[0] = domain->boxlo[0] * lmp2mdi_length;
  qm_cell_displ[1] = domain->boxlo[1] * lmp2mdi_length;
  qm_cell_displ[2] = domain->boxlo[2] * lmp2mdi_length;

  qm_cell[0] = domain->boxhi[0] - domain->boxlo[0];
  qm_cell[1] = 0.0;
  qm_cell[2] = 0.0;
  qm_cell[3] = domain->xy;
  qm_cell[4] = domain->boxhi[1] - domain->boxlo[1];
  qm_cell[5] = 0.0;
  qm_cell[6] = domain->xz;
  qm_cell[7] = domain->yz;
  qm_cell[8] = domain->boxhi[2] - domain->boxlo[2];

  // convert cell units to bohr

  for (int icell = 0; icell < 9; icell++) qm_cell[icell] *= lmp2mdi_length;
}

/* ---------------------------------------------------------------------- */

void FixMDIQM::set_xqm()
{
  for (int i = 0; i < nqm; i++) {
    xqm_mine[i][0] = 0.0;
    xqm_mine[i][1] = 0.0;
    xqm_mine[i][2] = 0.0;
  }

  double **x = atom->x;
  int ilocal;

  for (int i = 0; i < nqm; i++) {
    ilocal = qm2owned[i];
    if (ilocal >= 0) {
      xqm_mine[i][0] = x[ilocal][0];
      xqm_mine[i][1] = x[ilocal][1];
      xqm_mine[i][2] = x[ilocal][2];

      domain->remap(xqm_mine[i]);

      xqm_mine[i][0] *= lmp2mdi_length;
      xqm_mine[i][1] *= lmp2mdi_length;
      xqm_mine[i][2] *= lmp2mdi_length;
    }
  }

  MPI_Allreduce(&xqm_mine[0][0],&xqm[0][0],3*nqm,MPI_DOUBLE,MPI_SUM,world);
}

/* ---------------------------------------------------------------------- */

void FixMDIQM::set_eqm()
{
  for (int i = 0; i < nqm; i++) eqm_mine[i] = 0;

  int *type = atom->type;
  int ilocal;

  for (int i = 0; i < nqm; i++) {
    ilocal = qm2owned[i];
    if (ilocal >= 0) eqm_mine[i] = elements[type[ilocal]];
  }

  MPI_Allreduce(eqm_mine,eqm,nqm,MPI_INT,MPI_SUM,world);
}

/* ---------------------------------------------------------------------- */

void FixMDIQM::set_tqm()
{
  for (int i = 0; i < nqm; i++) tqm_mine[i] = 0.0;

  int *type = atom->type;
  int ilocal;

  for (int i = 0; i < nqm; i++) {
    ilocal = qm2owned[i];
    if (ilocal >= 0) tqm_mine[i] = type[ilocal];
  }

  MPI_Allreduce(tqm_mine,tqm,nqm,MPI_INT,MPI_SUM,world);
}

/* ----------------------------------------------------------------------
   send LAMMPS QM atom count to MDI engine
------------------------------------------------------------------------- */

void FixMDIQM::send_natoms()
{
  int ierr;

  // if engine suppports >NATOMS, send it
  // if not, require that engine be consistent with LAMMPS

  if (natoms_exists) {
    ierr = MDI_Send_command(">NATOMS", mdicomm);
    if (ierr) error->all(FLERR, "MDI: >NATOMS command");
    ierr = MDI_Send(&nqm, 1, MDI_INT, mdicomm);
    if (ierr) error->all(FLERR, "MDI: >NATOMS data");
<<<<<<< HEAD
  
=======


>>>>>>> 4c367025
  } else {
    ierr = MDI_Send_command("<NATOMS", mdicomm);
    if (ierr) error->all(FLERR, "MDI: <NATOMS command");
    int n;
    ierr = MDI_Recv(&n, 1, MDI_INT, mdicomm);
    if (ierr) error->all(FLERR, "MDI: <NATOMS data");
    MPI_Bcast(&n, 1, MPI_INT, 0, world);

    if (n != nqm)
      error->all(FLERR, "MDI: Engine has wrong atom count and does not support >NATOMS command");
  }
}

/* ----------------------------------------------------------------------
   send LAMMPS atom types to MDI engine
------------------------------------------------------------------------- */

void FixMDIQM::send_types()
{
  int ierr = MDI_Send_command(">TYPES", mdicomm);
  if (ierr) error->all(FLERR, "MDI: >TYPES command");
  ierr = MDI_Send(tqm, nqm, MDI_INT, mdicomm);
  if (ierr) error->all(FLERR, "MDI: >TYPES data");
}

/* ----------------------------------------------------------------------
   send elements to MDI engine = atomic numbers for each type
------------------------------------------------------------------------- */

void FixMDIQM::send_elements()
{
  int ierr = MDI_Send_command(">ELEMENTS", mdicomm);
  if (ierr) error->all(FLERR, "MDI: >ELEMENTS command");
  ierr = MDI_Send(eqm, nqm, MDI_INT, mdicomm);
  if (ierr) error->all(FLERR, "MDI: >ELEMENTS data");
}

/* ----------------------------------------------------------------------
   send simulation box size and shape to MDI engine
   only send CELL_DISPL if engine supports it
------------------------------------------------------------------------- */

void FixMDIQM::send_box()
{
  int ierr;

  if (celldispl_exists) {
    ierr = MDI_Send_command(">CELL_DISPL", mdicomm);
    if (ierr) error->all(FLERR, "MDI: >CELL_DISPL command");
    ierr = MDI_Send(qm_cell_displ, 3, MDI_DOUBLE, mdicomm);
    if (ierr) error->all(FLERR, "MDI: >CELL_DISPL data");
  }

  ierr = MDI_Send_command(">CELL", mdicomm);
  if (ierr) error->all(FLERR, "MDI: >CELL command");
  ierr = MDI_Send(qm_cell, 9, MDI_DOUBLE, mdicomm);
  if (ierr) error->all(FLERR, "MDI: >CELL data");
}

/* ----------------------------------------------------------------------
   MDI to/from LAMMPS conversion factors
------------------------------------------------------------------------- */

void FixMDIQM::unit_conversions()
{
  double angstrom_to_bohr, kelvin_to_hartree, ev_to_hartree, second_to_aut;

  MDI_Conversion_factor("angstrom", "bohr", &angstrom_to_bohr);
  MDI_Conversion_factor("kelvin_energy", "hartree", &kelvin_to_hartree);
  MDI_Conversion_factor("electron_volt", "hartree", &ev_to_hartree);
  MDI_Conversion_Factor("second", "atomic_unit_of_time", &second_to_aut);

  // length units

  mdi2lmp_length = 1.0;
  lmp2mdi_length = 1.0;

  if (lmpunits == REAL || lmpunits == METAL) {
    lmp2mdi_length = angstrom_to_bohr;
    mdi2lmp_length = 1.0 / angstrom_to_bohr;
  }

  // energy units

  mdi2lmp_energy = 1.0;
  lmp2mdi_energy = 1.0;

  if (lmpunits == REAL) {
    lmp2mdi_energy = kelvin_to_hartree / force->boltz;
    mdi2lmp_energy = force->boltz / kelvin_to_hartree;
  } else if (lmpunits == METAL) {
    lmp2mdi_energy = ev_to_hartree;
    mdi2lmp_energy = 1.0 / ev_to_hartree;
  }

  // force units = energy/length

  mdi2lmp_force = 1.0;
  lmp2mdi_force = 1.0;

  if (lmpunits == REAL) {
    lmp2mdi_force = (kelvin_to_hartree / force->boltz) / angstrom_to_bohr;
    mdi2lmp_force = 1.0 / lmp2mdi_force;
  } else if (lmpunits == METAL) {
    lmp2mdi_force = ev_to_hartree / angstrom_to_bohr;
    mdi2lmp_force = angstrom_to_bohr / ev_to_hartree;
  }

  // stress units = force/area = energy/volume

  mdi2lmp_pressure = 1.0;
  lmp2mdi_pressure = 1.0;

  if (lmpunits == REAL) {
    lmp2mdi_pressure = (kelvin_to_hartree / force->boltz) /
        (angstrom_to_bohr * angstrom_to_bohr * angstrom_to_bohr);
    mdi2lmp_pressure = 1.0 / lmp2mdi_pressure;
  } else if (lmpunits == METAL) {
    lmp2mdi_pressure = ev_to_hartree / (angstrom_to_bohr * angstrom_to_bohr * angstrom_to_bohr);
    mdi2lmp_pressure = 1.0 / lmp2mdi_pressure;
  }
}

/* ----------------------------------------------------------------------
   comparison function invoked by merge_sort()
   void pointer contains list of atom IDs
------------------------------------------------------------------------- */

int compare_IDs(const int i, const int j, void *ptr)
{
  tagint *ids = (int *) ptr;
  if (ids[i] < ids[j]) return -1;
  if (ids[i] > ids[j]) return 1;
  return 0;
}<|MERGE_RESOLUTION|>--- conflicted
+++ resolved
@@ -127,7 +127,6 @@
       }
       iarg += ntypes + 1;
 
-<<<<<<< HEAD
     } else if (strcmp(arg[iarg],"mc") == 0) {
       if (iarg+2 > narg) error->all(FLERR, "Illegal fix mdi/qm command");
       mcflag = 1;
@@ -135,8 +134,6 @@
       id_mcfix = utils::strdup(arg[iarg+1]);
       iarg += 2;
 
-=======
->>>>>>> 4c367025
     } else
       error->all(FLERR, "Illegal fix mdi/qm command");
   }
@@ -930,12 +927,7 @@
     if (ierr) error->all(FLERR, "MDI: >NATOMS command");
     ierr = MDI_Send(&nqm, 1, MDI_INT, mdicomm);
     if (ierr) error->all(FLERR, "MDI: >NATOMS data");
-<<<<<<< HEAD
-  
-=======
-
-
->>>>>>> 4c367025
+
   } else {
     ierr = MDI_Send_command("<NATOMS", mdicomm);
     if (ierr) error->all(FLERR, "MDI: <NATOMS command");
